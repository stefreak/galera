/*
<<<<<<< HEAD
 * Copyright (C) 2008-2012 Codership Oy <info@codership.com>
=======
 * Copyright (C) 2008-2014 Codership Oy <info@codership.com>
>>>>>>> b0398f99
 *
 * $Id$
 */
/*
 * This header defines GC backend interface.
 * Since we can't know backend context in advance,
 * we have to use type void*. Kind of unsafe.
 */

#ifndef _gcs_backend_h_
#define _gcs_backend_h_

#include "gcs.h"
#include "gcs_recv_msg.h"

#include <galerautils.h>
#include <stdlib.h>

typedef struct gcs_backend_conn gcs_backend_conn_t;
typedef struct gcs_backend      gcs_backend_t;

/*
 * The macros below are declarations of backend functions
 * (kind of function signatures)
 */

/*! Registers configuration parameters with config */
#define GCS_BACKEND_REGISTER_FN(fn)       \
void fn (gu_config_t* cnf)

/*! Allocates backend context and sets up the backend structure */
#define GCS_BACKEND_CREATE_FN(fn)         \
long fn (gcs_backend_t*     backend,      \
         const char*  const addr,         \
         gu_config_t* const cnf)

/*! Deallocates backend context */
#define GCS_BACKEND_DESTROY_FN(fn)        \
long fn (gcs_backend_t*    backend)

/*! Puts backend handle into operating state */
#define GCS_BACKEND_OPEN_FN(fn)           \
long fn (gcs_backend_t*    backend,       \
<<<<<<< HEAD
         const char* const channel,       \
         bool        const bootstrap)
=======
         const char* const channel)
>>>>>>> b0398f99

/*! Puts backend handle into non-operating state */
#define GCS_BACKEND_CLOSE_FN(fn)          \
long fn (gcs_backend_t*    backend)

/*!
 * Send a message from the backend.
 *
 * @param backend
 *        a pointer to the backend handle
 * @param buf
 *        a buffer to copy the message to
 * @param len
 *        length of the supplied buffer
 * @param msg_type
 *        type of the message
 * @return
 *        negative error code in case of error
 *        OR
 *        amount of bytes sent
 */
#define GCS_BACKEND_SEND_FN(fn)           \
long fn (gcs_backend_t* const backend,    \
         const void*    const buf,        \
         size_t         const len,        \
         gcs_msg_type_t const msg_type)

/*!
 * Receive a message from the backend.
 *
 * @param backend
 *        a pointer to the backend object
 * @param buf
 *        a buffer to copy the message to
 * @param len
 *        length of the supplied buffer
 * @param msg_type
 *        type of the message
 * @param sender_id
 *        unique sender ID in this configuration
 * @param timeout
 *        absolute timeout date in nanoseconds
 * @return
 *        negative error code in case of error
 *        OR
 *        the length of the message, so if it is bigger
 *        than len, it has to be reread with a bigger buffer
 */
#define GCS_BACKEND_RECV_FN(fn)                 \
long fn (gcs_backend_t*  const backend,         \
         gcs_recv_msg_t* const msg,             \
         long long       const timeout)

/* for lack of better place define it here */
static const long GCS_SENDER_NONE = -1; /** When there's no sender */

/*! Returns symbolic name of the backend */
#define GCS_BACKEND_NAME_FN(fn)           \
const char* fn (void)

/*!
 * Returns the size of the message such that resulting network packet won't
 * exceed given value (basically, pkt_size - headers).
 *
 * @param backend
 *        backend handle
 * @param pkt_size
 *        desired size of a network packet
 * @return
 *        - message size coresponding to the desired network packet size OR
 *        - maximum message size the backend supports if requested packet size
 *          is too big OR
 *        - negative amount by which the packet size must be increased in order
 *          to send at least 1 byte.
 */
#define GCS_BACKEND_MSG_SIZE_FN(fn)         \
long fn (gcs_backend_t* const backend,      \
         long           const pkt_size)

/*!
 * @param backend
 *        backend handle
 * @param key
 *        parameter name
 * @param value
 *        parameter value
 * @return 1 if parameter not recognized, 0 in case of success and negative
 *         error code in case of error
 */
#define GCS_BACKEND_PARAM_SET_FN(fn)  \
long fn (gcs_backend_t* backend,      \
         const char*    key,          \
         const char*    value)

/*!
 * @param backend
 *        backend handle
 * @param key
 *        parameter name
 * @return NULL if parameter not recognized
 */
#define GCS_BACKEND_PARAM_GET_FN(fn)        \
const char* fn (gcs_backend_t* backend,     \
                const char*    key)

typedef GCS_BACKEND_CREATE_FN    ((*gcs_backend_create_t));
typedef GCS_BACKEND_DESTROY_FN   ((*gcs_backend_destroy_t));
typedef GCS_BACKEND_OPEN_FN      ((*gcs_backend_open_t));
typedef GCS_BACKEND_CLOSE_FN     ((*gcs_backend_close_t));
typedef GCS_BACKEND_SEND_FN      ((*gcs_backend_send_t));
typedef GCS_BACKEND_RECV_FN      ((*gcs_backend_recv_t));
typedef GCS_BACKEND_NAME_FN      ((*gcs_backend_name_t));
typedef GCS_BACKEND_MSG_SIZE_FN  ((*gcs_backend_msg_size_t));
typedef GCS_BACKEND_PARAM_SET_FN ((*gcs_backend_param_set_t));
typedef GCS_BACKEND_PARAM_GET_FN ((*gcs_backend_param_get_t));

struct gcs_backend
{
    gcs_backend_conn_t*     conn;
    gcs_backend_open_t      open;
    gcs_backend_close_t     close;
    gcs_backend_destroy_t   destroy;
    gcs_backend_send_t      send;
    gcs_backend_recv_t      recv;
    gcs_backend_name_t      name;
    gcs_backend_msg_size_t  msg_size;
    gcs_backend_param_set_t param_set;
    gcs_backend_param_get_t param_get;
};

/*!
 * Registers backends' parameters with config.
 */
void
gcs_backend_register(gu_config_t* conf);

/*!
 * Initializes preallocated backend object and opens backend connection
 * (sort of like 'new')
 */
long
gcs_backend_init (gcs_backend_t* bk,
                  const char*    uri,
                  gu_config_t*   cnf);

#endif /* _gcs_backend_h_ */<|MERGE_RESOLUTION|>--- conflicted
+++ resolved
@@ -1,9 +1,5 @@
 /*
-<<<<<<< HEAD
- * Copyright (C) 2008-2012 Codership Oy <info@codership.com>
-=======
  * Copyright (C) 2008-2014 Codership Oy <info@codership.com>
->>>>>>> b0398f99
  *
  * $Id$
  */
@@ -47,12 +43,8 @@
 /*! Puts backend handle into operating state */
 #define GCS_BACKEND_OPEN_FN(fn)           \
 long fn (gcs_backend_t*    backend,       \
-<<<<<<< HEAD
          const char* const channel,       \
          bool        const bootstrap)
-=======
-         const char* const channel)
->>>>>>> b0398f99
 
 /*! Puts backend handle into non-operating state */
 #define GCS_BACKEND_CLOSE_FN(fn)          \
