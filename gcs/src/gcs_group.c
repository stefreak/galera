/*
 * Copyright (C) 2008 Codership Oy <info@codership.com>
 *
 * $Id$
 */

#include "gcs_group.h"

#include "gcs_group.h"
#include "gcs_gcache.h"
#include "gcs_priv.h"

#include <errno.h>

const char* gcs_group_state_str[GCS_GROUP_STATE_MAX] =
{
    "NON_PRIMARY",
    "WAIT_STATE_UUID",
    "WAIT_STATE_MSG",
    "PRIMARY"
};

int
gcs_group_init (gcs_group_t* group, gcache_t* const cache,
                const char* node_name, const char* inc_addr,
                gcs_proto_t const gcs_proto_ver, int const repl_proto_ver,
                int const appl_proto_ver)
{
    // here we also create default node instance.
    group->cache        = cache;
    group->act_id       = GCS_SEQNO_ILL;
    group->conf_id      = GCS_SEQNO_ILL;
    group->state_uuid   = GU_UUID_NIL;
    group->group_uuid   = GU_UUID_NIL;
    group->num          = 1; // this must be removed (#474)
    group->my_idx       = 0; // this must be -1 (#474)
    group->my_name      = strdup(node_name ? node_name : NODE_NO_NAME);
    group->my_address   = strdup(inc_addr  ? inc_addr  : NODE_NO_ADDR);
    group->state        = GCS_GROUP_NON_PRIMARY;
    group->last_applied = GCS_SEQNO_ILL; // mark for recalculation
    group->last_node    = -1;
    group->frag_reset   = true; // just in case
    group->nodes        = GU_CALLOC(group->num, gcs_node_t); // this must be removed (#474)

    if (!group->nodes) return -ENOMEM; // this should be removed (#474)

    /// this should be removed (#474)
    gcs_node_init (&group->nodes[group->my_idx], group->cache, NODE_NO_ID,
                   group->my_name, group->my_address, gcs_proto_ver,
                   repl_proto_ver, appl_proto_ver, 0);

    group->prim_uuid  = GU_UUID_NIL;
    group->prim_seqno = GCS_SEQNO_ILL;
    group->prim_num   = 0;
    group->prim_state = GCS_NODE_STATE_NON_PRIM;

    *(gcs_proto_t*)&group->gcs_proto_ver = gcs_proto_ver;
    *(int*)&group->repl_proto_ver = repl_proto_ver;
    *(int*)&group->appl_proto_ver = appl_proto_ver;

    group->quorum = GCS_QUORUM_NON_PRIMARY;

    group->last_applied_proto_ver = -1;

    return 0;
}

int
gcs_group_init_history (gcs_group_t*     group,
                        gcs_seqno_t      seqno,
                        const gu_uuid_t* uuid)
{
    bool negative_seqno = (seqno < 0);
    bool nil_uuid = !gu_uuid_compare (uuid, &GU_UUID_NIL);

    if (negative_seqno && !nil_uuid) {
        gu_error ("Non-nil history UUID with negative seqno (%lld) makes "
                  "no sense.", (long long) seqno);
        return -EINVAL;
    }
    else if (!negative_seqno && nil_uuid) {
        gu_error ("Non-negative state seqno requires non-nil history UUID.");
        return -EINVAL;
    }
    group->act_id     = seqno;
    group->group_uuid = *uuid;
    return 0;
}

/* Initialize nodes array from component message */
static inline gcs_node_t*
group_nodes_init (const gcs_group_t* group, const gcs_comp_msg_t* comp)
{
    const long my_idx     = gcs_comp_msg_self (comp);
    const long nodes_num  = gcs_comp_msg_num  (comp);
    gcs_node_t* ret = GU_CALLOC (nodes_num, gcs_node_t);
    long i;

    if (ret) {
        for (i = 0; i < nodes_num; i++) {
            const gcs_comp_memb_t* memb = gcs_comp_msg_member(comp, i);
            assert(NULL != memb);

            if (my_idx != i) {
                gcs_node_init (&ret[i], group->cache, memb->id,
                               NULL, NULL, -1, -1, -1, memb->segment);
            }
            else { // this node
                gcs_node_init (&ret[i], group->cache, memb->id,
                               group->my_name, group->my_address,
                               group->gcs_proto_ver, group->repl_proto_ver,
                               group->appl_proto_ver, memb->segment);
            }
        }
    }
    else {
        gu_error ("Could not allocate %ld x %z bytes", nodes_num,
                  sizeof(gcs_node_t));
    }
    return ret;
}

/* Free nodes array */
static void
group_nodes_free (gcs_group_t* group)
{
    register int i;

    /* cleanup after disappeared members */
    for (i = 0; i < group->num; i++) {
        gcs_node_free (&group->nodes[i]);
    }

    if (group->nodes) gu_free (group->nodes);

    group->nodes  = NULL;
    group->num    = 0;
    group->my_idx = -1;
}

void
gcs_group_free (gcs_group_t* group)
{
    if (group->my_name)    free ((char*)group->my_name);
    if (group->my_address) free ((char*)group->my_address);
    group_nodes_free (group);
}

/* Reset nodes array without breaking the statistics */
static inline void
group_nodes_reset (gcs_group_t* group)
{
    register long i;
    /* reset recv_acts at the nodes */
    for (i = 0; i < group->num; i++) {
        if (i != group->my_idx) {
            gcs_node_reset (&group->nodes[i]);
        }
        else {
            gcs_node_reset_local (&group->nodes[i]);
        }
    }

    group->frag_reset = true;
}

/* Find node with the smallest last_applied */
static inline void
group_redo_last_applied (gcs_group_t* group)
{
    long       n;
    long       last_node    = -1;
    gu_seqno_t last_applied = GU_LONG_LONG_MAX;

    for (n = 0; n < group->num; n++) {
        const gcs_node_t* const node = &group->nodes[n];
        gcs_seqno_t const seqno = node->last_applied;
        bool count = node->count_last_applied;

        if (gu_unlikely (0 == group->last_applied_proto_ver)) {
            /* @note: this may be removed after quorum v1 is phased out */
            count = (GCS_NODE_STATE_SYNCED == node->status ||
                     GCS_NODE_STATE_DONOR  == node->status);
        }

//        gu_debug ("last_applied[%ld]: %lld", n, seqno);

        /* NOTE: It is crucial for consistency that last_applied algorithm
         *       is absolutely identical on all nodes. Therefore for the 
         *       generality sake and future compatibility we have to assume
         *       non-blocking donor.
         *       GCS_BLOCKING_DONOR should never be defined unless in some
         *       very custom builds. Commenting it out for safety sake. */
//#ifndef GCS_BLOCKING_DONOR
        if (count
//#else
//        if ((GCS_NODE_STATE_SYNCED == node->status) /* ignore donor */
//#endif
            && (seqno < last_applied)) {
            assert (seqno >= 0);
            last_applied = seqno;
            last_node    = n;
        }
        // extra diagnostic, ignore
        //else if (!count) { gu_warn("not counting %d", n); }
    }

    if (gu_likely (last_node >= 0)) {
        group->last_applied = last_applied;
        group->last_node    = last_node;
    }
}

static void
group_go_non_primary (gcs_group_t* group)
{
    if (group->my_idx >= 0) {
        assert(group->num > 0);
        assert(group->nodes);

        group->nodes[group->my_idx].status = GCS_NODE_STATE_NON_PRIM;
        //@todo: Perhaps the same has to be applied to the rest of the nodes[]?
    }
    else {
        assert(-1   == group->my_idx);
        assert(0    == group->num);
        assert(NULL == group->nodes);
    }

    group->state   = GCS_GROUP_NON_PRIMARY;
    group->conf_id = GCS_SEQNO_ILL;
    // what else? Do we want to change anything about the node here?
}

static const char group_empty_id[GCS_COMP_MEMB_ID_MAX_LEN + 1] = { 0, };

static void
group_check_donor (gcs_group_t* group)
{
    gcs_node_state_t const my_state = group->nodes[group->my_idx].status;
    const char*      const donor_id = group->nodes[group->my_idx].donor;

    if (GCS_NODE_STATE_JOINER == my_state &&
        memcmp (donor_id, group_empty_id, sizeof(group_empty_id)))
    {
        long i;

        for (i = 0; i < group->num; i++)
        {
            if (i != group->my_idx &&
                !memcmp (donor_id, group->nodes[i].id,
                         sizeof (group->nodes[i].id)))
                return;
        }

        gu_warn ("Donor %s is no longer in the group. State transfer cannot "
                 "be completed, need to abort. Aborting...", donor_id);

        gu_abort();
    }

    return;
}

/*! Processes state messages and sets group parameters accordingly */
static void
group_post_state_exchange (gcs_group_t* group)
{
    const gcs_state_msg_t* states[group->num];
    gcs_state_quorum_t* quorum = &group->quorum;
    bool new_exchange = gu_uuid_compare (&group->state_uuid, &GU_UUID_NIL);
    long i;

    /* Collect state messages from nodes. */
    /* Looping here every time is suboptimal, but simply counting state messages
     * is not straightforward too: nodes may disappear, so the final count may
     * include messages from the disappeared nodes.
     * Let's put it this way: looping here is reliable and not that expensive.*/
    for (i = 0; i < group->num; i++) {
        states[i] = group->nodes[i].state_msg;
        if (NULL == states[i] ||
            (new_exchange &&
             gu_uuid_compare (&group->state_uuid,
                              gcs_state_msg_uuid(states[i]))))
            return; // not all states from THIS state exch. received, wait
    }
    gu_debug ("STATE EXCHANGE: "GU_UUID_FORMAT" complete.",
              GU_UUID_ARGS(&group->state_uuid));

    gcs_state_msg_get_quorum (states, group->num, quorum);

    if (quorum->version >= 0) {
        if (quorum->version < 2) {
            group->last_applied_proto_ver = 0;
        }
        else {
            group->last_applied_proto_ver = 1;
        }
    }
    else {
        gu_fatal ("Negative quorum version: %d", quorum->version);
        abort();
    }

    // Update each node state based on quorum outcome:
    // is it up to date, does it need SST and stuff
    for (i = 0; i < group->num; i++) {
        gcs_node_update_status (&group->nodes[i], quorum);
    }

    if (quorum->primary) {
        // primary configuration
        if (new_exchange) {
            // new state exchange happened
            group->state      = GCS_GROUP_PRIMARY;
            group->act_id     = quorum->act_id;
            group->conf_id    = quorum->conf_id + 1;
            group->group_uuid = quorum->group_uuid;
            group->prim_uuid  = group->state_uuid;
            group->state_uuid = GU_UUID_NIL;
        }
        else {
            // no state exchange happend, processing old state messages
            assert (GCS_GROUP_PRIMARY == group->state);
            group->conf_id++;
        }

        group->prim_seqno = group->conf_id;
        group->prim_num   = 0;

        for (i = 0; i < group->num; i++) {
            group->prim_num += gcs_node_is_joined (group->nodes[i].status);
        }

        assert (group->prim_num > 0);
    }
    else {
        // non-primary configuration
        group_go_non_primary (group);
    }

    gu_info ("Quorum results:"
             "\n\tversion    = %u,"
             "\n\tcomponent  = %s,"
             "\n\tconf_id    = %lld,"
             "\n\tmembers    = %d/%d (joined/total),"
             "\n\tact_id     = %lld,"
             "\n\tlast_appl. = %lld,"
             "\n\tprotocols  = %d/%d/%d (gcs/repl/appl),"
             "\n\tgroup UUID = "GU_UUID_FORMAT,
             quorum->version,
             quorum->primary ? "PRIMARY" : "NON-PRIMARY",
             quorum->conf_id,
             group->prim_num, group->num,
             quorum->act_id,
             group->last_applied,
             quorum->gcs_proto_ver, quorum->repl_proto_ver,
             quorum->appl_proto_ver,
             GU_UUID_ARGS(&quorum->group_uuid));

    group_check_donor(group);
}

// does basic sanity check of the component message (in response to #145)
static void
group_check_comp_msg (bool prim, long my_idx, long members)
{
    if (my_idx >= 0) {
        if (my_idx < members) return;
    }
    else {
        if (!prim && (0 == members)) return;
    }

    gu_fatal ("Malformed component message from backend: "
              "%s, idx = %ld, members = %ld",
              prim ? "PRIMARY" : "NON-PRIMARY", my_idx, members);

    assert (0);
    gu_abort ();
}

gcs_group_state_t
gcs_group_handle_comp_msg (gcs_group_t* group, const gcs_comp_msg_t* comp)
{
    long        new_idx, old_idx;
    gcs_node_t* new_nodes = NULL;
    ulong       new_memb  = 0;

    const bool prim_comp     = gcs_comp_msg_primary  (comp);
    const bool bootstrap     = gcs_comp_msg_bootstrap(comp);
    const long new_my_idx    = gcs_comp_msg_self     (comp);
    const long new_nodes_num = gcs_comp_msg_num      (comp);

    group_check_comp_msg (prim_comp, new_my_idx, new_nodes_num);

    if (new_my_idx >= 0) {
        gu_info ("New COMPONENT: primary = %s, bootstrap = %s, my_idx = %ld, "
                 "memb_num = %ld", prim_comp ? "yes" : "no",
                 bootstrap ? "yes" : "no", new_my_idx, new_nodes_num);

        new_nodes = group_nodes_init (group, comp);

        if (!new_nodes) {
            gu_fatal ("Could not allocate memory for %ld-node component.",
                      gcs_comp_msg_num (comp));
            assert(0);
            return -ENOMEM;
        }

        if (GCS_GROUP_PRIMARY == group->state) {
            gu_debug ("#281: Saving %s over %s",
                      gcs_node_state_to_str(group->nodes[group->my_idx].status),
                      gcs_node_state_to_str(group->prim_state));
            group->prim_state = group->nodes[group->my_idx].status;
        }
    }
    else {
        // Self-leave message
        gu_info ("Received self-leave message.");
        assert (0 == new_nodes_num);
        assert (!prim_comp);
    }

    if (prim_comp) {
        /* Got PRIMARY COMPONENT - Hooray! */
        assert (new_my_idx >= 0);
        if (group->state == GCS_GROUP_PRIMARY) {
            /* we come from previous primary configuration, relax */
        }
        else if (bootstrap)
        {
            /* Is there need to initialize something else in this case? */
            group->nodes[group->my_idx].bootstrap = true;
        }
        else {
            const bool first_component =
#ifndef GCS_CORE_TESTING
            (1 == group->num) && !strcmp (NODE_NO_ID, group->nodes[0].id);
#else
            (1 == group->num);
#endif

            if (1 == new_nodes_num && first_component) {
                /* bootstrap new configuration */
                assert (GCS_GROUP_NON_PRIMARY == group->state);
                assert (1 == group->num);
                assert (0 == group->my_idx);

                // This bootstraps initial primary component for state exchange
                gu_uuid_generate (&group->prim_uuid, NULL, 0);
                group->prim_seqno = 0;
                group->prim_num   = 1;
                group->state      = GCS_GROUP_PRIMARY;

                if (group->act_id < 0) {
                    // no history provided: start a new one
                    group->act_id  = GCS_SEQNO_NIL;
                    gu_uuid_generate (&group->group_uuid, NULL, 0);
                    gu_info ("Starting new group from scratch: "GU_UUID_FORMAT,
                             GU_UUID_ARGS(&group->group_uuid));
                }
// the following should be removed under #474
                group->nodes[0].status = GCS_NODE_STATE_JOINED;
                /* initialize node ID to the one given by the backend - this way
                 * we'll be recognized as coming from prev. conf. in node array
                 * remap below */
                strncpy ((char*)group->nodes[0].id, new_nodes[0].id,
                         sizeof (new_nodes[0].id) - 1);
            }
        }
    }
    else {
        group_go_non_primary (group);
    }

    /* Remap old node array to new one to preserve action continuity */
    for (new_idx = 0; new_idx < new_nodes_num; new_idx++) {
        /* find member index in old component by unique member id */
        for (old_idx = 0; old_idx < group->num; old_idx++) {
            // just scan through old group
            if (!strcmp(group->nodes[old_idx].id, new_nodes[new_idx].id)) {
                /* the node was in previous configuration with us */
                /* move node context to new node array */
                gcs_node_move (&new_nodes[new_idx], &group->nodes[old_idx]);
                break;
            }
        }
        /* if wasn't found in new configuration, new member -
         * need to do state exchange */
        new_memb |= (old_idx == group->num);
    }

    /* free old nodes array */
    group_nodes_free (group);

    group->my_idx = new_my_idx;
    group->num    = new_nodes_num;
    group->nodes  = new_nodes;

    if (gcs_comp_msg_primary(comp) || bootstrap) {
        /* TODO: for now pretend that we always have new nodes and perform
         * state exchange because old states can carry outdated node status.
         * (also protocol voting needs to be redone)
         * However this means aborting ongoing actions. Find a way to avoid
         * this extra state exchange. Generate new state messages on behalf
         * of other nodes? see #238 */
        new_memb = true;
        /* if new nodes joined, reset ongoing actions and state messages */
        if (new_memb) {
            group_nodes_reset (group);
            group->state      = GCS_GROUP_WAIT_STATE_UUID;
            group->state_uuid = GU_UUID_NIL; // prepare for state exchange
        }
        else {
            if (GCS_GROUP_PRIMARY == group->state) {
                /* since we don't have any new nodes since last PRIMARY,
                   we skip state exchange */
                group_post_state_exchange (group);
            }
        }
        group_redo_last_applied (group);
    }

    return group->state;
}

gcs_group_state_t
gcs_group_handle_uuid_msg  (gcs_group_t* group, const gcs_recv_msg_t* msg)
{
    assert (msg->size == sizeof(gu_uuid_t));

    if (GCS_GROUP_WAIT_STATE_UUID == group->state &&
        0 == msg->sender_idx /* check that it is from the representative */) {
        group->state_uuid = *(gu_uuid_t*)msg->buf;
        group->state      = GCS_GROUP_WAIT_STATE_MSG;
    }
    else {
        gu_warn ("Stray state UUID msg: "GU_UUID_FORMAT
                 " from node %ld (%s), current group state %s",
                 GU_UUID_ARGS((gu_uuid_t*)msg->buf),
                 msg->sender_idx, group->nodes[msg->sender_idx].name,
                 gcs_group_state_str[group->state]);
    }

    return group->state;
}

static void group_print_state_debug(gcs_state_msg_t* state)
{
    size_t str_len = 1024;
    char state_str[str_len];
    gcs_state_msg_snprintf (state_str, str_len, state);
    gu_info ("%s", state_str);
}

gcs_group_state_t
gcs_group_handle_state_msg (gcs_group_t* group, const gcs_recv_msg_t* msg)
{
    if (GCS_GROUP_WAIT_STATE_MSG == group->state) {

        gcs_state_msg_t* state = gcs_state_msg_read (msg->buf, msg->size);

        if (state) {

            const gu_uuid_t* state_uuid = gcs_state_msg_uuid (state);

            if (!gu_uuid_compare(&group->state_uuid, state_uuid)) {

                gu_info ("STATE EXCHANGE: got state msg: "GU_UUID_FORMAT
                         " from %ld (%s)", GU_UUID_ARGS(state_uuid),
                         msg->sender_idx, gcs_state_msg_name(state));

                if (gu_log_debug) group_print_state_debug(state);

                gcs_node_record_state (&group->nodes[msg->sender_idx], state);
                group_post_state_exchange (group);
            }
            else {
                gu_debug ("STATE EXCHANGE: stray state msg: "GU_UUID_FORMAT
                          " from node %ld (%s), current state UUID: "
                          GU_UUID_FORMAT,
                          GU_UUID_ARGS(state_uuid),
                          msg->sender_idx, gcs_state_msg_name(state),
                          GU_UUID_ARGS(&group->state_uuid));

                if (gu_log_debug) group_print_state_debug(state);

                gcs_state_msg_destroy (state);
            }
        }
        else {
            gu_warn ("Could not parse state message from node %d",
                     msg->sender_idx, group->nodes[msg->sender_idx].name);
        }
    }

    return group->state;
}

/*! Returns new last applied value if it has changes, 0 otherwise */
gcs_seqno_t
gcs_group_handle_last_msg (gcs_group_t* group, const gcs_recv_msg_t* msg)
{
    gcs_seqno_t seqno;

    assert (GCS_MSG_LAST        == msg->type);
    assert (sizeof(gcs_seqno_t) == msg->size);

    seqno = gcs_seqno_gtoh(*(gcs_seqno_t*)(msg->buf));

    // This assert is too restrictive. It requires application to send
    // last applied messages while holding TO, otherwise there's a race
    // between threads.
    // assert (seqno >= group->last_applied);

    gcs_node_set_last_applied (&group->nodes[msg->sender_idx], seqno);

    if (msg->sender_idx == group->last_node && seqno > group->last_applied) {
        /* node that was responsible for the last value, has changed it.
         * need to recompute it */
        gcs_seqno_t old_val = group->last_applied;

        group_redo_last_applied (group);

        if (old_val < group->last_applied) {
            gu_debug ("New COMMIT CUT %lld after %lld from %d",
                      (long long)group->last_applied,
                      (long long)seqno, msg->sender_idx);
            return group->last_applied;
        }
    }

    return 0;
}

/*! return true if this node is the sender to notify the calling thread of
 * success */
int
gcs_group_handle_join_msg  (gcs_group_t* group, const gcs_recv_msg_t* msg)
{
    int const   sender_idx = msg->sender_idx;
    gcs_node_t* sender    = &group->nodes[sender_idx];

    assert (GCS_MSG_JOIN == msg->type);

    // TODO: define an explicit type for the join message, like gcs_join_msg_t
    assert (msg->size == sizeof(gcs_seqno_t));

    if (GCS_NODE_STATE_DONOR  == sender->status ||
        GCS_NODE_STATE_JOINER == sender->status) {
        int j;
        gcs_seqno_t seqno     = gcs_seqno_gtoh(*(gcs_seqno_t*)msg->buf);
        gcs_node_t* peer      = NULL;
        const char* peer_id   = NULL;
        const char* peer_name = "left the group";
        int         peer_idx  = -1;
        bool        from_donor = false;
        const char* st_dir    = NULL; // state transfer direction symbol

        if (GCS_NODE_STATE_DONOR == sender->status) {
            peer_id    = sender->joiner;
            from_donor = true;
            st_dir     = "to";

            assert (group->last_applied_proto_ver >= 0);

            if (0 == group->last_applied_proto_ver) {
                /* #454 - we don't switch to JOINED here,
                 *        instead going straignt to SYNCED */
            }
            else {
                assert(sender->count_last_applied);
                sender->status = GCS_NODE_STATE_JOINED;
            }
        }
        else {
            peer_id = sender->donor;
            st_dir  = "from";

            if (group->quorum.version < 2) {
                // #591 remove after quorum v1 is phased out
                sender->status = GCS_NODE_STATE_JOINED;
                group->prim_num++;
            }
            else {
                if (seqno >= 0) {
                    sender->status = GCS_NODE_STATE_JOINED;
                    group->prim_num++;
                }
                else {
                    sender->status = GCS_NODE_STATE_PRIM;
                }
            }
        }

        // Try to find peer.
        for (j = 0; j < group->num; j++) {
// #483            if (j == sender_idx) continue;
            if (!memcmp(peer_id, group->nodes[j].id,
                        sizeof (group->nodes[j].id))) {
                peer_idx  = j;
                peer      = &group->nodes[peer_idx];
                peer_name = peer->name;
                break;
            }
        }

        if (j == group->num) {
            gu_warn ("Could not find peer: %s", peer_id);
        }

        if (seqno < 0) {
            gu_warn ("%d.%d (%s): State transfer %s %d.%d (%s) failed: %d (%s)",
                     sender_idx, sender->segment, sender->name, st_dir,
                     peer_idx, peer ? peer->segment : -1, peer_name,
                     (int)seqno, strerror((int)-seqno));

            if (from_donor && peer_idx == group->my_idx &&
                GCS_NODE_STATE_JOINER == group->nodes[peer_idx].status) {
                // this node will be waiting for SST forever. If it has only
                // one recv thread there is no (generic) way to wake it up.
                gu_fatal ("Will never receive state. Need to abort.");
                // return to core to shutdown the backend before aborting
                return -ENOTRECOVERABLE;
            }

            if (group->quorum.version < 2 && !from_donor && // #591
                sender_idx == group->my_idx) {
                // remove after quorum v1 is phased out
                gu_fatal ("Faield to receive state. Need to abort.");
                return -ENOTRECOVERABLE;
            }
        }
        else {
            if (sender_idx == peer_idx) {
                gu_info ("Node %d.%d (%s) resyncs itself to group",
                         sender_idx, sender->segment, sender->name);
            }
            else {
                gu_info ("%d.%d (%s): State transfer %s %d.%d (%s) complete.",
                         sender_idx, sender->segment, sender->name, st_dir,
                         peer_idx, peer ? peer->segment : -1, peer_name);
            }
        }
    }
    else {
        if (GCS_NODE_STATE_PRIM == sender->status) {
            gu_warn("Rejecting JOIN message from %d.%d (%s): new State Transfer"
                    " required.", sender_idx, sender->segment, sender->name);
        }
        else {
            // should we freak out and throw an error?
            gu_warn("Protocol violation. JOIN message sender %d.%d (%s) is not "
                    "in state transfer (%s). Message ignored.",
                    sender_idx, sender->segment, sender->name,
                    gcs_node_state_to_str(sender->status));
        }
        return 0;
    }

    return (sender_idx == group->my_idx);
}

int
gcs_group_handle_sync_msg  (gcs_group_t* group, const gcs_recv_msg_t* msg)
{
    int const   sender_idx = msg->sender_idx;
    gcs_node_t* sender     = &group->nodes[sender_idx];

    assert (GCS_MSG_SYNC == msg->type);

    if (GCS_NODE_STATE_JOINED == sender->status ||
        /* #454 - at this layer we jump directly from DONOR to SYNCED */
        (0 == group->last_applied_proto_ver &&
         GCS_NODE_STATE_DONOR == sender->status)) {

        sender->status = GCS_NODE_STATE_SYNCED;
        sender->count_last_applied = true;

        group_redo_last_applied (group);//from now on this node must be counted

        gu_info ("Member %d (%s) synced with group.",
                 sender_idx, sender->name);

        return (sender_idx == group->my_idx);
    }
    else {
        if (GCS_NODE_STATE_SYNCED != sender->status) {
            gu_warn ("SYNC message sender from non-JOINED %d (%s). Ignored.",
                     sender_idx, sender->name);
        }
        else {
            gu_debug ("Redundant SYNC message from %d (%s).",
                      sender_idx, sender->name);
        }
        return 0;
    }
}

static int
group_find_node_by_state (gcs_group_t*     const group,
                          int              const joiner_idx,
                          gcs_node_state_t const status)
{
    gcs_segment_t const segment = group->nodes[joiner_idx].segment;
    int  idx;
    int  donor = -1;
    bool hnss = false; /* have nodes in the same segment */

    for (idx = 0; idx < group->num; idx++) {

        if (joiner_idx == idx) continue; /* skip joiner */

        gcs_node_t* node = &group->nodes[idx];

        if (node->status >= status &&
            strcmp (node->name, GCS_ARBITRATOR_NAME)) /* avoid arbitrator */
            donor = idx; /* potential donor */

        if (segment == node->segment) {
            if (donor == idx) return donor; /* found suitable donor in the
                                             * same segment */
            if (node->status >= GCS_NODE_STATE_JOINER) hnss = true;;
        }
    }

    /* Have not found suitable donor in the same segment. */
    if (!hnss && donor >= 0) {
        if (joiner_idx == group->my_idx) {
            gu_warn ("There are no nodes in the same segment that will ever "
                     "be able to become donors, yet there is a suitable donor "
                     "outside. Will use that one.");
        }
        return donor;
    }
    else {
        /* wait for a suitable donor to appear in the same segment */
        return -EAGAIN;
    }
}

static int
group_find_node_by_name (gcs_group_t* const group, int const joiner_idx,
                         const char* const name, int const name_len,
                         gcs_node_state_t const status)
{
    int idx;

    for (idx = 0; idx < group->num; idx++) {
        gcs_node_t* node = &group->nodes[idx];
        if (!strncmp(node->name, name, name_len)) {
            if (joiner_idx == idx) {
                return -EHOSTDOWN;
            }
            else if (node->status >= status) {
                return idx;
            }
            else if (node->status >= GCS_NODE_STATE_JOINER) {
                /* will eventually become SYNCED */
                return -EAGAIN;
            }
            else {
                /* technically we could return -EDEADLK here, but as long as
                 * it is not -EAGAIN, it does not matter. If the node is in a
                 * PRIMARY state, it is as good as not found. */
                break;
            }
        }
    }

    return -EHOSTUNREACH;
}

/* Calls group_find_node_by_name() for each name in comma-separated list,
 * falls back to group_find_node_by_state() if name (or list) is empty. */
static int
group_for_each_donor_in_string (gcs_group_t* const group, int const joiner_idx,
                                const char* const str, int const str_len,
                                gcs_node_state_t const status)
{
    assert (str != NULL);

    const char* begin = str;
    const char* end;
    int err = -EHOSTDOWN; /* worst error */

    do {
        end = strchr(begin, ',');

        int len;

        if (NULL == end) {
            len = str_len - (begin - str);
        }
        else {
            len = end - begin;
        }

        assert (len >= 0);

        int const idx = len > 0 ? /* consider empty name as "any" */
            group_find_node_by_name (group, joiner_idx, begin, len, status) :
<<<<<<< HEAD
            group_find_node_by_state(group, joiner_idx, status);
=======
            /* err == -EAGAIN here means that at least one of the nodes in the
             * list will be available later, so don't try others. */
            (err == -EAGAIN ?
             err : group_find_node_by_state(group, status));
>>>>>>> 102eea5c

        if (idx >= 0) return idx;

        /* once we hit -EAGAIN, don't try to change error code: this means
         * that at least one of the nodes in the list will become available. */
        if (-EAGAIN != err) err = idx;

        begin = end + 1; /* skip comma */

    } while (end != NULL);

    return err;
}

/*!
 * Selects and returns the index of state transfer donor, if available.
 * Updates donor and joiner status if state transfer is possible
 *
 * @return
 *         donor index or negative error code:
 *         -EHOSTUNREACH if reqiested donor is not available
 *         -EAGAIN       if there were no nodes in the proper state.
 */
static int
group_select_donor (gcs_group_t* group, int const joiner_idx,
                    const char* const donor_string, bool const desync)
{
    static gcs_node_state_t const min_donor_state = GCS_NODE_STATE_SYNCED;

    int  donor_idx;
    int  const donor_len = strlen(donor_string);
    bool const required_donor = (donor_len > 0);

    if (desync) { /* sender wants to become "donor" itself */
        assert(donor_len > 0);
        gcs_node_state_t const st = group->nodes[joiner_idx].status;
        if (st >= min_donor_state)
            donor_idx = joiner_idx;
        else
            donor_idx = -EAGAIN;
    }
    else {
        /* if donor_string is empty, it will fallback to find_node_by_state() */
        donor_idx = group_for_each_donor_in_string (group, joiner_idx,
                                                    donor_string, donor_len,
                                                    min_donor_state);
    }

    if (donor_idx >= 0) {
        assert(donor_idx != joiner_idx || desync);

        gcs_node_t* const joiner = &group->nodes[joiner_idx];
        gcs_node_t* const donor  = &group->nodes[donor_idx];

        if (desync) {
            gu_info ("Node %d (%s) desyncs itself from group",
                     donor_idx, donor->name);
        }
        else {
            gu_info ("Node %d.%d (%s) requested state transfer from '%s'. "
                     "Selected %d.%d (%s)(%s) as donor.",
                     joiner_idx, joiner->segment, joiner->name,
                     required_donor ? donor_string : "*any*",
                     donor_idx, donor->segment, donor->name,
                     gcs_node_state_to_str(donor->status));
        }

        // reserve donor, confirm joiner (! assignment order is significant !)
        joiner->status = GCS_NODE_STATE_JOINER;
        donor->status  = GCS_NODE_STATE_DONOR;
        memcpy (donor->joiner, joiner->id, GCS_COMP_MEMB_ID_MAX_LEN+1);
        memcpy (joiner->donor, donor->id,  GCS_COMP_MEMB_ID_MAX_LEN+1);
    }
    else {
#if 0
        gu_warn ("Node %d (%s) requested state transfer from '%s', "
                 "but it is impossible to select State Transfer donor: %s",
                 joiner_idx, group->nodes[joiner_idx].name,
                 required_donor ? donor_name : "*any*", strerror (-donor_idx));
#endif
    }

    return donor_idx;
}

/* Cleanup ignored state request */
void
gcs_group_ignore_action (gcs_group_t* group, struct gcs_act_rcvd* act)
{
    if (act->act.type <= GCS_ACT_STATE_REQ) {
        gcs_gcache_free (group->cache, act->act.buf);
    }

    act->act.buf     = NULL;
    act->act.buf_len = 0;
    act->act.type    = GCS_ACT_ERROR;
    act->sender_idx  = -1;
    assert (GCS_SEQNO_ILL == act->id);
}

static bool
group_desync_request (const char* const donor)
{
    return (strlen (GCS_DESYNC_REQ) == strlen(donor) &&
            !strcmp(GCS_DESYNC_REQ, donor));
}

/* NOTE: check gcs_request_state_transfer() for sender part. */
/*! Returns 0 if request is ignored, request size if it should be passed up */
int
gcs_group_handle_state_request (gcs_group_t*         group,
                                struct gcs_act_rcvd* act)
{
    // pass only to sender and to one potential donor
    const char*      donor_name     = act->act.buf;
    size_t           donor_name_len = strlen(donor_name);
    int              donor_idx      = -1;
    int const        joiner_idx     = act->sender_idx;
    const char*      joiner_name    = group->nodes[joiner_idx].name;
    gcs_node_state_t joiner_status  = group->nodes[joiner_idx].status;
    bool const       desync         = group_desync_request (donor_name);

    assert (GCS_ACT_STATE_REQ == act->act.type);

    if (joiner_status != GCS_NODE_STATE_PRIM && !desync) {

        const char* joiner_status_string = gcs_node_state_to_str(joiner_status);

        if (group->my_idx == joiner_idx) {
            gu_error ("Requesting state transfer while in %s. "
                      "Ignoring.", joiner_status_string);
            act->id = -ECANCELED;
            return act->act.buf_len;
        }
        else {
            gu_error ("Node %d (%s) requested state transfer, "
                      "but its state is %s. Ignoring.",
                      joiner_idx, joiner_name, joiner_status_string);
            gcs_group_ignore_action (group, act);
            return 0;
        }
    }

    donor_idx = group_select_donor(group, joiner_idx, donor_name, desync);

    assert (donor_idx != joiner_idx || desync  || donor_idx < 0);
    assert (donor_idx == joiner_idx || !desync || donor_idx < 0);

    if (group->my_idx != joiner_idx && group->my_idx != donor_idx) {
        // if neither DONOR nor JOINER, ignore request
        gcs_group_ignore_action (group, act);
        return 0;
    }
    else if (group->my_idx == donor_idx) {
        act->act.buf_len -= donor_name_len + 1;
        memmove (*(void**)&act->act.buf,
                 ((char*)act->act.buf) + donor_name_len + 1,
                 act->act.buf_len);
        // now action starts with request, like it was supplied by application,
        // see gcs_request_state_transfer()
    }

    // Return index of donor (or error) in the seqno field to sender.
    // It will be used to detect error conditions (no availabale donor,
    // donor crashed and the like).
    // This may be ugly, well, any ideas?
    act->id = donor_idx;

    return act->act.buf_len;
}

static ssize_t
group_memb_record_size (gcs_group_t* group)
{
    ssize_t ret = 0;
    long idx;

    for (idx = 0; idx < group->num; idx++) {
        ret += strlen(group->nodes[idx].id) + 1;
        ret += strlen(group->nodes[idx].name) + 1;
        ret += strlen(group->nodes[idx].inc_addr) + 1;
    }

    return ret;
}

/* Creates new configuration action */
ssize_t
gcs_group_act_conf (gcs_group_t*    group,
                    struct gcs_act* act,
                    int*            gcs_proto_ver)
{
    if (*gcs_proto_ver < group->quorum.gcs_proto_ver)
        *gcs_proto_ver = group->quorum.gcs_proto_ver; // only go up, see #482
    else if (group->quorum.gcs_proto_ver >= 0 &&
             group->quorum.gcs_proto_ver < *gcs_proto_ver) {
        gu_warn ("Refusing GCS protocol version downgrade from %d to %d",
                 *gcs_proto_ver, group->quorum.gcs_proto_ver);
    }

    ssize_t conf_size = sizeof(gcs_act_conf_t) + group_memb_record_size(group);
    gcs_act_conf_t* conf = malloc (conf_size);

    if (conf) {
        long idx;

        conf->seqno          = group->act_id;
        conf->conf_id        = group->conf_id;
        conf->memb_num       = group->num;
        conf->my_idx         = group->my_idx;
        conf->repl_proto_ver = group->quorum.repl_proto_ver;
        conf->appl_proto_ver = group->quorum.appl_proto_ver;

        memcpy (conf->uuid, &group->group_uuid, sizeof (gu_uuid_t));

        if (group->num) {
            assert (conf->my_idx >= 0);

            conf->my_state = group->nodes[group->my_idx].status;

            char* ptr = &conf->data[0];
            for (idx = 0; idx < group->num; idx++)
            {
                strcpy (ptr, group->nodes[idx].id);
                ptr += strlen(ptr) + 1;
                strcpy (ptr, group->nodes[idx].name);
                ptr += strlen(ptr) + 1;
                strcpy (ptr, group->nodes[idx].inc_addr);
                ptr += strlen(ptr) + 1;
            }
        }
        else {
            // self leave message
            assert (conf->conf_id < 0);
            assert (conf->my_idx  < 0);
            conf->my_state = GCS_NODE_STATE_NON_PRIM;
        }

        act->buf     = conf;
        act->buf_len = conf_size;
        act->type    = GCS_ACT_CONF;

        return conf_size;
    }
    else {
        return -ENOMEM;
    }
}

// for future use in fake state exchange (in unit tests et.al. See #237, #238)
static gcs_state_msg_t*
group_get_node_state (gcs_group_t* group, long node_idx)
{
    const gcs_node_t* node = &group->nodes[node_idx];

    uint8_t flags = 0;

    if (0 == node_idx)            flags |= GCS_STATE_FREP;
    if (node->count_last_applied) flags |= GCS_STATE_FCLA;
    if (node->bootstrap)          flags |= GCS_STATE_FBOOTSTRAP;

    return gcs_state_msg_create (
        &group->state_uuid,
        &group->group_uuid,
        &group->prim_uuid,
        group->prim_seqno,
        group->act_id,
        group->prim_num,
        group->prim_state,
        node->status,
        node->name,
        node->inc_addr,
        node->gcs_proto_ver,
        node->repl_proto_ver,
        node->appl_proto_ver,
        flags
        );
}

/*! Returns state message object for this node */
gcs_state_msg_t*
gcs_group_get_state (gcs_group_t* group)
{
    return group_get_node_state (group, group->my_idx);
}

<|MERGE_RESOLUTION|>--- conflicted
+++ resolved
@@ -901,14 +901,10 @@
 
         int const idx = len > 0 ? /* consider empty name as "any" */
             group_find_node_by_name (group, joiner_idx, begin, len, status) :
-<<<<<<< HEAD
-            group_find_node_by_state(group, joiner_idx, status);
-=======
             /* err == -EAGAIN here means that at least one of the nodes in the
              * list will be available later, so don't try others. */
             (err == -EAGAIN ?
-             err : group_find_node_by_state(group, status));
->>>>>>> 102eea5c
+             err : group_find_node_by_state(group, joiner_idx, status));
 
         if (idx >= 0) return idx;
 
