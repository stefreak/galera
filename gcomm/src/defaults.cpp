--- conflicted
+++ resolved
@@ -18,12 +18,9 @@
     std::string const Defaults::SocketChecksum          = "2";
     std::string const Defaults::GMCastVersion           = "0";
     std::string const Defaults::GMCastTcpPort           = BASE_PORT_DEFAULT;
-<<<<<<< HEAD
     std::string const Defaults::GMCastSegment           = "0";
-=======
     std::string const Defaults::GMCastTimeWait          = "PT5S";
     std::string const Defaults::GMCastPeerTimeout       = "PT3S";
->>>>>>> 3425b365
     std::string const Defaults::EvsViewForgetTimeout    = "PT24H";
     std::string const Defaults::EvsViewForgetTimeoutMin = "PT1S";
     std::string const Defaults::EvsInactiveCheckPeriod  = "PT0.5S";
