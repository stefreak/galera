--- conflicted
+++ resolved
@@ -81,11 +81,7 @@
 
     MessageNodeList node_list;
     node_list.insert(make_pair(uuid1, MessageNode()));
-<<<<<<< HEAD
-    node_list.insert(make_pair(UUID(2), MessageNode(true, false, 254, 1,
-=======
-    node_list.insert(make_pair(UUID(2), MessageNode(true, false, true, 1,
->>>>>>> 7f1120af
+    node_list.insert(make_pair(UUID(2), MessageNode(true, false, 254, true, 1,
                                                     ViewId(V_REG), 5,
                                                     Range(7, 8))));
     JoinMessage jm(0, uuid1, view_id, 8, 5, 27, node_list);
