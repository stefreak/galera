//
// Copyright (C) 2011-2014 Codership Oy <info@codership.com>
//


#include "ist.hpp"
#include "ist_proto.hpp"
#include "trx_handle.hpp"
#include "uuid.hpp"
#include "monitor.hpp"
#include "GCache.hpp"
#include "gu_arch.h"
#include "replicator_smm.hpp"
#include <check.h>

// Message tests

START_TEST(test_ist_message)
{

    using namespace galera::ist;

    Message m3(3, Message::T_HANDSHAKE, 0x2, 3, 1001);

#if 0 /* This is a check for the old (broken) format */
#if GU_WORDSIZE == 32
    fail_unless(serial_size(m3) == 20, "serial size %zu != 20",
                serial_size(m3));
#elif GU_WORDSIZE == 64
    fail_unless(serial_size(m3) == 24, "serial size %zu != 24",
                serial_size(m3));
#endif
#endif /* 0 */

    gu::Buffer buf(m3.serial_size());
    m3.serialize(&buf[0], buf.size(), 0);
    Message mu3(3);
    mu3.unserialize(&buf[0], buf.size(), 0);

    fail_unless(mu3.version() == 3);
    fail_unless(mu3.type()    == Message::T_HANDSHAKE);
    fail_unless(mu3.flags()   == 0x2);
    fail_unless(mu3.ctrl()    == 3);
    fail_unless(mu3.len()     == 1001);

    Message m4(4, Message::T_HANDSHAKE, 0x2, 3, 1001);
    fail_unless(m4.serial_size() == 12);

    buf.clear();
    buf.resize(m4.serial_size());
    m4.serialize(&buf[0], buf.size(), 0);

    Message mu4(4);
    mu4.unserialize(&buf[0], buf.size(), 0);
    fail_unless(mu4.version() == 4);
    fail_unless(mu4.type()    == Message::T_HANDSHAKE);
    fail_unless(mu4.flags()   == 0x2);
    fail_unless(mu4.ctrl()    == 3);
    fail_unless(mu4.len()     == 1001);
}
END_TEST

// IST tests

static pthread_barrier_t start_barrier;

class TestOrder
{
public:
    TestOrder(galera::TrxHandle& trx) : trx_(trx) { }
    void lock() { }
    void unlock() { }
    wsrep_seqno_t seqno() const { return trx_.global_seqno(); }
    bool condition(wsrep_seqno_t last_entered,
                   wsrep_seqno_t last_left) const
    {
        return (last_left >= trx_.depends_seqno());
    }
private:
    galera::TrxHandle& trx_;
};

struct sender_args
{
    gcache::GCache& gcache_;
    const std::string& peer_;
    wsrep_seqno_t first_;
    wsrep_seqno_t last_;
    int version_;
    sender_args(gcache::GCache& gcache,
                const std::string& peer,
                wsrep_seqno_t first, wsrep_seqno_t last,
                int version)
        :
        gcache_(gcache),
        peer_  (peer),
        first_ (first),
        last_  (last),
        version_(version)
    { }
};


struct receiver_args
{
    std::string   listen_addr_;
    wsrep_seqno_t first_;
    wsrep_seqno_t last_;
    size_t        n_receivers_;
    int           version_;
    receiver_args(const std::string listen_addr,
        wsrep_seqno_t first, wsrep_seqno_t last,
                  size_t n_receivers, int version)
        :
        listen_addr_(listen_addr),
        first_(first),
        last_(last),
        n_receivers_(n_receivers),
        version_(version)
    { }
};

struct trx_thread_args
{
    galera::ist::Receiver& receiver_;
    galera::Monitor<TestOrder> monitor_;
    trx_thread_args(galera::ist::Receiver& receiver)
        :
        receiver_(receiver),
        monitor_()
    { }
};

extern "C" void* sender_thd(void* arg)
{
    mark_point();

    const sender_args* sargs(reinterpret_cast<const sender_args*>(arg));
    gu::Config conf;
    galera::ReplicatorSMM::InitConfig(conf, NULL);
    pthread_barrier_wait(&start_barrier);
    galera::ist::Sender sender(conf, sargs->gcache_, sargs->peer_,
                               sargs->version_);
    mark_point();
    sender.send(sargs->first_, sargs->last_);
    return 0;
}

extern "C" void* trx_thread(void* arg)
{
    trx_thread_args* targs(reinterpret_cast<trx_thread_args*>(arg));
    pthread_barrier_wait(&start_barrier);
    targs->receiver_.ready();
    while (true)
    {
        galera::TrxHandle* trx(0);
        int err;
        if ((err = targs->receiver_.recv(&trx)) != 0)
        {
            assert(trx == 0);
            log_info << "terminated with " << err;
            return 0;
        }
        TestOrder to(*trx);
        targs->monitor_.enter(to);
        targs->monitor_.leave(to);
        trx->unref();
    }
    return 0;
}

extern "C" void* receiver_thd(void* arg)
{
    mark_point();

    receiver_args* rargs(reinterpret_cast<receiver_args*>(arg));

    gu::Config conf;
    galera::ReplicatorSMM::InitConfig(conf, NULL);

    mark_point();

    conf.set(galera::ist::Receiver::RECV_ADDR, rargs->listen_addr_);
    galera::ist::Receiver receiver(conf, 0);
    rargs->listen_addr_ = receiver.prepare(rargs->first_, rargs->last_,
                                           rargs->version_);

    mark_point();

    std::vector<pthread_t> threads(rargs->n_receivers_);
    trx_thread_args trx_thd_args(receiver);
    for (size_t i(0); i < threads.size(); ++i)
    {
        log_info << "starting trx thread " << i;
        pthread_create(&threads[0] + i, 0, &trx_thread, &trx_thd_args);
    }

    trx_thd_args.monitor_.set_initial_position(rargs->first_ - 1);
    pthread_barrier_wait(&start_barrier);
    trx_thd_args.monitor_.wait(rargs->last_);

    for (size_t i(0); i < threads.size(); ++i)
    {
        log_info << "joining trx thread " << i;
        pthread_join(threads[i], 0);
    }

    receiver.finished();
    return 0;
}


static int select_trx_version(int protocol_version)
{
    // see protocol version table in replicator_smm.hpp
    switch (protocol_version)
    {
    case 1:
    case 2:
        return 1;
    case 3:
    case 4:
        return 2;
    case 5:
        return 3;
    }
    fail("unknown protocol version %i", protocol_version);
    return -1;
}


static void test_ist_common(int const version)
{
    using galera::KeyData;
    using galera::TrxHandle;
    using galera::TrxHandleWithStore;
    using galera::KeyOS;
    int const trx_version(select_trx_version(version));
    galera::TrxHandle::Params const trx_params("", trx_version,
                                               galera::KeySet::MAX_VERSION);
    gu::Config conf;
    galera::ReplicatorSMM::InitConfig(conf, NULL);
    std::string gcache_file("ist_check.cache");
    conf.set("gcache.name", gcache_file);
    std::string dir(".");
    std::string receiver_addr("tcp://127.0.0.1:0");
    wsrep_uuid_t uuid;
    gu_uuid_generate(reinterpret_cast<gu_uuid_t*>(&uuid), 0, 0);

    gcache::GCache* gcache = new gcache::GCache(conf, dir);

    mark_point();

    // populate gcache
    for (size_t i(1); i <= 10; ++i)
    {
        TrxHandle* trx((new TrxHandleWithStore(
                            trx_params, uuid, 1234+i, 5678+i))->handle());

        const wsrep_buf_t key[2] = {
            {"key1", 4},
            {"key2", 4}
        };
        trx->append_key(KeyData(trx_version, key, 2, WSREP_KEY_EXCLUSIVE,true));
        trx->append_data("bar", 3, WSREP_DATA_ORDERED, true);
        assert (i > 0);
        int last_seen(i - 1);
        int pa_range(i);

        gu::byte_t* ptr(0);

        if (trx_version < 3)
        {
            trx->set_last_seen_seqno(last_seen);
            size_t trx_size(trx->serial_size());
            ptr = static_cast<gu::byte_t*>(gcache->malloc(trx_size));
            trx->serialize(ptr, trx_size, 0);
        }
        else
        {
            galera::WriteSetNG::GatherVector bufs;
            ssize_t trx_size(trx->write_set_out().gather(trx->source_id(),
                                                         trx->conn_id(),
                                                         trx->trx_id(),
                                                         bufs));
            trx->set_last_seen_seqno(last_seen);
            ptr = static_cast<gu::byte_t*>(gcache->malloc(trx_size));

            /* concatenate buffer vector */
            gu::byte_t* p(ptr);
            for (size_t k(0); k < bufs->size(); ++k)
            {
                ::memcpy(p, bufs[k].ptr, bufs[k].size); p += bufs[k].size;
            }
            assert ((p - ptr) == trx_size);

            gu::Buf ws_buf = { ptr, trx_size };
            galera::WriteSetIn wsi(ws_buf);
            assert (wsi.last_seen() == last_seen);
            assert (wsi.pa_range()  == 0);
            wsi.set_seqno(i, pa_range);
            assert (wsi.seqno()     == int64_t(i));
            assert (wsi.pa_range()  == pa_range);
        }

<<<<<<< HEAD
        gcache->seqno_assign(ptr, i, i - pa_range);
=======
        size_t trx_size(serial_size(*trx));
        gu::byte_t* ptr(reinterpret_cast<gu::byte_t*>
                        (gcache->malloc(trx_size)));
        serialize(*trx, ptr, trx_size, 0);
        gcache->seqno_assign(ptr, i, i - 1, false);
>>>>>>> 89509aa2
        trx->unref();
    }

    mark_point();

    receiver_args rargs(receiver_addr, 1, 10, 1, version);
    sender_args sargs(*gcache, rargs.listen_addr_, 1, 10, version);

    pthread_barrier_init(&start_barrier, 0, 1 + 1 + rargs.n_receivers_);

    pthread_t sender_thread, receiver_thread;

    pthread_create(&sender_thread, 0, &sender_thd, &sargs);
    mark_point();
    usleep(100000);
    pthread_create(&receiver_thread, 0, &receiver_thd, &rargs);
    mark_point();

    pthread_join(sender_thread, 0);
    pthread_join(receiver_thread, 0);

    mark_point();

    delete gcache;

    mark_point();
    unlink(gcache_file.c_str());
}


START_TEST(test_ist_v1)
{
    test_ist_common(1);
}
END_TEST


START_TEST(test_ist_v2)
{
    test_ist_common(2);
}
END_TEST


START_TEST(test_ist_v3)
{
    test_ist_common(3);
}
END_TEST


START_TEST(test_ist_v4)
{
    test_ist_common(4);
}
END_TEST

START_TEST(test_ist_v5)
{
    test_ist_common(5);
}
END_TEST

Suite* ist_suite()
{
    Suite* s  = suite_create("ist");
    TCase* tc;

    tc = tcase_create("test_ist_message");
    tcase_add_test(tc, test_ist_message);
    suite_add_tcase(s, tc);

    tc = tcase_create("test_ist_v1");
    tcase_set_timeout(tc, 60);
    tcase_add_test(tc, test_ist_v1);
    suite_add_tcase(s, tc);

    tc = tcase_create("test_ist_v2");
    tcase_set_timeout(tc, 60);
    tcase_add_test(tc, test_ist_v2);
    suite_add_tcase(s, tc);

    tc = tcase_create("test_ist_v3");
    tcase_set_timeout(tc, 60);
    tcase_add_test(tc, test_ist_v3);
    suite_add_tcase(s, tc);

    tc = tcase_create("test_ist_v4");
    tcase_set_timeout(tc, 60);
    tcase_add_test(tc, test_ist_v4);
    suite_add_tcase(s, tc);

    tc = tcase_create("test_ist_v5");
    tcase_set_timeout(tc, 60);
    tcase_add_test(tc, test_ist_v5);
    suite_add_tcase(s, tc);

    return s;
}<|MERGE_RESOLUTION|>--- conflicted
+++ resolved
@@ -261,6 +261,7 @@
             {"key1", 4},
             {"key2", 4}
         };
+
         trx->append_key(KeyData(trx_version, key, 2, WSREP_KEY_EXCLUSIVE,true));
         trx->append_data("bar", 3, WSREP_DATA_ORDERED, true);
         assert (i > 0);
@@ -303,15 +304,7 @@
             assert (wsi.pa_range()  == pa_range);
         }
 
-<<<<<<< HEAD
         gcache->seqno_assign(ptr, i, i - pa_range);
-=======
-        size_t trx_size(serial_size(*trx));
-        gu::byte_t* ptr(reinterpret_cast<gu::byte_t*>
-                        (gcache->malloc(trx_size)));
-        serialize(*trx, ptr, trx_size, 0);
-        gcache->seqno_assign(ptr, i, i - 1, false);
->>>>>>> 89509aa2
         trx->unref();
     }
 
