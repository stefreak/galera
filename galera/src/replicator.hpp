//
// Copyright (C) 2010 Codership Oy <info@codership.com>
//

#ifndef GALERA_REPLICATOR_HPP
#define GALERA_REPLICATOR_HPP

#include "wsrep_api.h"
#include "galera_exception.hpp"

#include <galerautils.hpp>
#include <string>

namespace galera
{
    class Statement;
    class RowId;
    class TrxHandle;

    //! @class Galera
    //
    // @brief Abstract Galera replicator interface

    class Replicator
    {
    public:
        typedef enum
        {
            S_CLOSED,
            S_CLOSING,
            S_CONNECTED,
            S_JOINING,
            S_JOINED,
            S_SYNCED,
            S_DONOR
        } State;

        Replicator() { }
        virtual ~Replicator() { }
        virtual wsrep_status_t connect(const std::string& cluster_name,
                                       const std::string& cluster_url,
                                       const std::string& state_donor) = 0;
        virtual wsrep_status_t close() = 0;
        virtual wsrep_status_t async_recv(void* recv_ctx) = 0;

        virtual TrxHandle* local_trx(wsrep_trx_id_t) = 0;
        virtual TrxHandle* local_trx(wsrep_trx_handle_t*, bool) = 0;
        virtual void unref_local_trx(TrxHandle* trx) = 0;
        virtual void discard_local_trx(wsrep_trx_id_t trx_id) = 0;

        virtual TrxHandle* local_conn_trx(wsrep_conn_id_t conn_id,
                                          bool create) = 0;
        virtual void discard_local_conn_trx(wsrep_conn_id_t conn_id) = 0;
        virtual void discard_local_conn(wsrep_conn_id_t conn_id) = 0;

        virtual wsrep_status_t replicate(TrxHandle* trx) = 0;
        virtual wsrep_status_t pre_commit(TrxHandle* trx) = 0;
        virtual wsrep_status_t post_commit(TrxHandle* trx) = 0;
        virtual wsrep_status_t post_rollback(TrxHandle* trx) = 0;
        virtual wsrep_status_t replay_trx(TrxHandle* trx, void* replay_ctx) = 0;
        virtual void abort_trx(TrxHandle* trx) throw (gu::Exception) = 0;
<<<<<<< HEAD
        virtual wsrep_status_t causal_read(wsrep_seqno_t*) = 0;
=======
        virtual wsrep_status_t causal_read(wsrep_seqno_t*) const = 0;
>>>>>>> a1cdbc98
        virtual wsrep_status_t to_isolation_begin(TrxHandle* trx) = 0;
        virtual wsrep_status_t to_isolation_end(TrxHandle* trx) = 0;
        virtual wsrep_status_t sst_sent(const wsrep_uuid_t& uuid,
                                        wsrep_seqno_t seqno) = 0;
        virtual wsrep_status_t sst_received(const wsrep_uuid_t& uuid,
                                            wsrep_seqno_t       seqno,
                                            const void*         state,
                                            size_t              state_len) = 0;

        // action source interface
        virtual void process_trx(void* recv_ctx, TrxHandle* trx)
            throw (ApplyException) = 0;
        virtual void process_commit_cut(wsrep_seqno_t seq,
                                        wsrep_seqno_t seqno_l)
            throw (gu::Exception) = 0;
        virtual void process_view_info(void* recv_ctx,
                                       const wsrep_view_info_t& view_info,
                                       State next_state,
                                       wsrep_seqno_t seqno_l)
            throw (gu::Exception) = 0;
        virtual void process_state_req(void* recv_ctx, const void* req,
                                       size_t req_size,
                                       wsrep_seqno_t seqno_l,
                                       wsrep_seqno_t donor_seq)
            throw (gu::Exception) = 0;
        virtual void process_join(wsrep_seqno_t seqno_l)
            throw (gu::Exception) = 0;
        virtual void process_sync(wsrep_seqno_t seqno_l) = 0;

        // wsrep_status_t snapshot();
        virtual const struct wsrep_stats_var* stats() const = 0;

        virtual void        param_set (const std::string& key,
                                       const std::string& value)
            throw (gu::Exception, gu::NotFound) = 0;

        virtual std::string param_get (const std::string& key) const
            throw (gu::Exception, gu::NotFound) = 0;

        virtual const gu::Config& params() const = 0;

        virtual wsrep_seqno_t pause()  throw (gu::Exception) = 0;
        virtual void          resume() throw () = 0;
    };
}

#endif // GALERA_REPLICATOR_HPP<|MERGE_RESOLUTION|>--- conflicted
+++ resolved
@@ -59,11 +59,7 @@
         virtual wsrep_status_t post_rollback(TrxHandle* trx) = 0;
         virtual wsrep_status_t replay_trx(TrxHandle* trx, void* replay_ctx) = 0;
         virtual void abort_trx(TrxHandle* trx) throw (gu::Exception) = 0;
-<<<<<<< HEAD
-        virtual wsrep_status_t causal_read(wsrep_seqno_t*) = 0;
-=======
         virtual wsrep_status_t causal_read(wsrep_seqno_t*) const = 0;
->>>>>>> a1cdbc98
         virtual wsrep_status_t to_isolation_begin(TrxHandle* trx) = 0;
         virtual wsrep_status_t to_isolation_end(TrxHandle* trx) = 0;
         virtual wsrep_status_t sst_sent(const wsrep_uuid_t& uuid,
