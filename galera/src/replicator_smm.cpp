//
// Copyright (C) 2010 Codership Oy <info@codership.com>
//


#include "replicator_smm.hpp"
#include "galera_exception.hpp"
#include "uuid.hpp"
#include "serialization.hpp"

extern "C"
{
#include "galera_info.h"
}

#include <fstream>
#include <sstream>
#include <iostream>


static wsrep_apply_data_t
init_apply_data (const char* stmt) // NOTE: stmt is NOT copied!
{
    wsrep_apply_data_t ret;

    ret.type           = WSREP_APPLY_SQL;
    ret.u.sql.stm      = stmt;
    ret.u.sql.len      = strlen(ret.u.sql.stm) + 1; // + terminating 0
    ret.u.sql.timeval  = static_cast<time_t>(0);
    ret.u.sql.randseed = 0;

    return ret;
}

static wsrep_apply_data_t commit_stmt  (init_apply_data("COMMIT"));
static wsrep_apply_data_t rollback_stmt(init_apply_data("ROLLBACK"));


static void
apply_data (void*               recv_ctx,
            wsrep_bf_apply_cb_t apply_cb,
            wsrep_apply_data_t& data,
            wsrep_seqno_t       seqno_g) throw (galera::ApplyException)
{
    assert(seqno_g > 0);
    assert(apply_cb != 0);

    wsrep_status_t err = apply_cb (recv_ctx, &data, seqno_g);

    if (gu_unlikely(err != WSREP_OK))
    {
        const char* const err_str(galera::wsrep_status_str(err));
        std::ostringstream os;

        switch (data.type)
        {
        case WSREP_APPLY_SQL:
            os << "Failed to apply SQL statement:\n"
               << "Status: " << err_str << '\n'
               << "Seqno:  " << seqno_g << '\n'
               << "SQL:    " << data.u.sql.stm;
            break;
        case WSREP_APPLY_ROW:
            os << "Failed to apply row buffer: " << data.u.row.buffer
               << ", seqno: "<< seqno_g << ", status: " << err_str;
            break;
        case WSREP_APPLY_APP:
            os << "Failed to apply app buffer: " << data.u.app.buffer
               << ", seqno: "<< seqno_g << ", status: " << err_str;
            break;
        default:
            os << "Unrecognized data type: " << data.type;
        }

        galera::ApplyException ae(os.str(), err);

        GU_TRACE(ae);

        throw ae;
    }

    return;
}


static void
apply_ws (void*                   recv_ctx,
          wsrep_bf_apply_cb_t     apply_cb,
          const galera::WriteSet& ws,
          wsrep_seqno_t           seqno_g)
    throw (galera::ApplyException, gu::Exception)
{
    assert(seqno_g > 0);
    assert(apply_cb != 0);

    wsrep_apply_data_t data = {WSREP_APPLY_APP, {}};
    data.u.app.buffer = const_cast<uint8_t*>(&ws.get_data()[0]);
    data.u.app.len    = ws.get_data().size();

    gu_trace(apply_data (recv_ctx, apply_cb, data, seqno_g));

    return;
}


static inline void
apply_wscoll(void*                    recv_ctx,
             wsrep_bf_apply_cb_t      apply_cb,
             const galera::TrxHandle& trx)
    throw (galera::ApplyException, gu::Exception)
{
    const galera::MappedBuffer& wscoll(trx.write_set_collection());
    // skip over trx header
    size_t offset(galera::serial_size(trx));
    galera::WriteSet ws(trx.version());

    while (offset < wscoll.size())
    {
        offset = unserialize(&wscoll[0], wscoll.size(), offset, ws);

        gu_trace(apply_ws (recv_ctx, apply_cb, ws, trx.global_seqno()));
    }

    assert(offset == wscoll.size());

    return;
}


static void
apply_trx_ws(void*                    recv_ctx,
             wsrep_bf_apply_cb_t      apply_cb,
             const galera::TrxHandle& trx)
    throw (galera::ApplyException, gu::Exception)
{
    static const size_t max_apply_attempts(10);
    size_t attempts(1);

    do
    {
        try
        {
#if 0
            if (trx.flags() & galera::TrxHandle::F_ISOLATION)
            {
                log_debug << "Executing TO isolated action: " << trx;
            }
#endif
            gu_trace(apply_wscoll(recv_ctx, apply_cb, trx));
            break;
        }
        catch (galera::ApplyException& e)
        {
            if (trx.flags() & galera::TrxHandle::F_ISOLATION)
            {
                log_warn << "Ignoring error for TO isolated action: " << trx;
                break;
            }
            else
            {
                wsrep_status_t err = e.wsrep_status();

                if (WSREP_TRX_FAIL == err)
                {
                    gu_trace(apply_data(recv_ctx, apply_cb, rollback_stmt,
                                        trx.global_seqno()));
                    ++attempts;

                    if (attempts <= max_apply_attempts)
                    {
                        log_warn << e.what()
                                 << "\nRetrying " << attempts << "th time";
                    }
                }
                else
                {
                    GU_TRACE(e);
                    throw;
                }
            }
        }
    }
    while (attempts <= max_apply_attempts);

    if (gu_unlikely(attempts > max_apply_attempts))
    {
        std::ostringstream msg;

        msg << "Failed to apply trx " << trx.global_seqno() << " "
            << max_apply_attempts << " times";

        throw galera::ApplyException(msg.str(), WSREP_TRX_FAIL);
    }

    return;
}


std::ostream& galera::operator<<(std::ostream& os, ReplicatorSMM::State state)
{
    switch (state)
    {
    case ReplicatorSMM::S_CLOSED:    return (os << "CLOSED");
    case ReplicatorSMM::S_CLOSING:   return (os << "CLOSING");
    case ReplicatorSMM::S_CONNECTED: return (os << "CONNECTED");
    case ReplicatorSMM::S_JOINING:   return (os << "JOINING");
    case ReplicatorSMM::S_JOINED:    return (os << "JOINED");
    case ReplicatorSMM::S_SYNCED:    return (os << "SYNCED");
    case ReplicatorSMM::S_DONOR:     return (os << "DONOR");
    }

    gu_throw_fatal << "invalid state " << static_cast<int>(state);
    throw;
}

//////////////////////////////////////////////////////////////////////
//////////////////////////////////////////////////////////////////////
//                           Public
//////////////////////////////////////////////////////////////////////
//////////////////////////////////////////////////////////////////////

galera::ReplicatorSMM::ReplicatorSMM(const struct wsrep_init_args* args)
    :
    logger_             (reinterpret_cast<gu_log_cb_t>(args->logger_cb)),
    config_             (args->options),
    set_defaults_       (config_, defaults),
    protocol_version_   (args->proto_ver),
    state_              (S_CLOSED),
    sst_state_          (SST_NONE),
    co_mode_            (CommitOrder::from_string(
                             config_.get(Param::commit_order))),
<<<<<<< HEAD
    data_dir_           (args->data_dir),
    state_file_         (data_dir_ + "/grastate.dat"),
=======
    data_dir_           (),
    state_file_         ("grastate.dat"),
>>>>>>> a1cdbc98
    uuid_               (WSREP_UUID_UNDEFINED),
    state_uuid_         (WSREP_UUID_UNDEFINED),
    state_uuid_str_     (),
    app_ctx_            (args->app_ctx),
    view_cb_            (args->view_handler_cb),
    bf_apply_cb_        (args->bf_apply_cb),
    sst_donate_cb_      (args->sst_donate_cb),
    synced_cb_          (args->synced_cb),
    sst_donor_          (),
    sst_uuid_           (WSREP_UUID_UNDEFINED),
    sst_seqno_          (WSREP_SEQNO_UNDEFINED),
    sst_mutex_          (),
    sst_cond_           (),
    sst_retry_sec_      (1),
<<<<<<< HEAD
    gcache_             (config_, data_dir_),
    gcs_                (config_, gcache_, protocol_version_, args->proto_ver,
=======
    gcs_                (config_, protocol_version_, args->proto_ver,
>>>>>>> a1cdbc98
                         args->node_name, args->node_incoming),
    service_thd_        (gcs_),
    as_                 (0),
    gcs_as_             (gcs_, *this, gcache_),
    wsdb_               (),
    cert_               (config_),
    local_monitor_      (),
    apply_monitor_      (),
    commit_monitor_     (),
    receivers_          (),
    replicated_         (),
    replicated_bytes_   (),
    local_commits_      (),
    local_rollbacks_    (),
    local_cert_failures_(),
    local_bf_aborts_    (),
    local_replays_      (),
    report_interval_    (128),
    report_counter_     (),
    wsrep_stats_        ()
{
    switch (protocol_version_)
    {
    case 0:
    case 1:
        break;
    default:
        gu_throw_fatal << "unsupported protocol version: "
                       << protocol_version_;
        throw;
    }
<<<<<<< HEAD

    strncpy (const_cast<char*>(state_uuid_str_), 
             "00000000-0000-0000-0000-000000000000", sizeof(state_uuid_str_));

=======

    strncpy (const_cast<char*>(state_uuid_str_), 
             "00000000-0000-0000-0000-000000000000", sizeof(state_uuid_str_));

>>>>>>> a1cdbc98
    // @todo add guards (and perhaps actions)
    state_.add_transition(Transition(S_CLOSED,  S_CONNECTED));
    state_.add_transition(Transition(S_CLOSING, S_CLOSED));

    state_.add_transition(Transition(S_CONNECTED, S_CLOSING));
    state_.add_transition(Transition(S_CONNECTED, S_CONNECTED));
    state_.add_transition(Transition(S_CONNECTED, S_JOINING));
    // the following is possible only when bootstrapping new cluster
    // (trivial wsrep_cluster_address)
    state_.add_transition(Transition(S_CONNECTED, S_JOINED));
    // the following is possible on PC remerge
    state_.add_transition(Transition(S_CONNECTED, S_SYNCED));

    state_.add_transition(Transition(S_JOINING, S_CLOSING));
    // the following is possible if one non-prim conf follows another
    state_.add_transition(Transition(S_JOINING, S_CONNECTED));
    state_.add_transition(Transition(S_JOINING, S_JOINED));

    state_.add_transition(Transition(S_JOINED, S_CLOSING));
    state_.add_transition(Transition(S_JOINED, S_CONNECTED));
    state_.add_transition(Transition(S_JOINED, S_SYNCED));

    state_.add_transition(Transition(S_SYNCED, S_CLOSING));
    state_.add_transition(Transition(S_SYNCED, S_CONNECTED));
    state_.add_transition(Transition(S_SYNCED, S_DONOR));

    state_.add_transition(Transition(S_DONOR, S_CLOSING));
    state_.add_transition(Transition(S_DONOR, S_CONNECTED));
    state_.add_transition(Transition(S_DONOR, S_JOINED));

    local_monitor_.set_initial_position(0);

    build_stats_vars(wsrep_stats_);
}

galera::ReplicatorSMM::~ReplicatorSMM()
{
    log_info << "dtor state: " << state_();
    switch (state_())
    {
    case S_CONNECTED:
    case S_JOINING:
    case S_JOINED:
    case S_SYNCED:
    case S_DONOR:
        close();
    case S_CLOSING:
        // @todo wait that all users have left the building
    case S_CLOSED:
        break;
    }
}


wsrep_status_t galera::ReplicatorSMM::connect(const std::string& cluster_name,
                                              const std::string& cluster_url,
                                              const std::string& state_donor)
{
    restore_state(state_file_);
    sst_donor_ = state_donor;
    service_thd_.reset();

    ssize_t err;
    wsrep_status_t ret(WSREP_OK);

    log_info << "Setting initial position to " << state_uuid_ << ':'
             << cert_.position();

    if ((err = gcs_.set_initial_position(state_uuid_, cert_.position())) != 0)
    {
        log_error << "gcs init failed:" << strerror(-err);
        ret = WSREP_NODE_FAIL;
    }

//    gcache_.seqno_init(cert_.position());
    gcache_.reset();

    if (ret == WSREP_OK &&
        (err = gcs_.connect(cluster_name, cluster_url)) != 0)
    {
        log_error << "gcs connect failed: " << strerror(-err);
        ret = WSREP_NODE_FAIL;
    }

    if (ret == WSREP_OK)
    {
        state_.shift_to(S_CONNECTED);
    }

    return ret;
}


wsrep_status_t galera::ReplicatorSMM::close()
{
    if (state_() != S_CLOSED)
    {
        gcs_.close();
    }

    return WSREP_OK;
}



wsrep_status_t galera::ReplicatorSMM::async_recv(void* recv_ctx)
{
    assert(recv_ctx != 0);

    if (state_() == S_CLOSED || state_() == S_CLOSING)
    {
        log_error <<"async recv cannot start, provider in closed/closing state";
        return WSREP_FATAL;
    }

    ++receivers_;
    as_ = &gcs_as_;

    wsrep_status_t retval(WSREP_OK);

    while (state_() != S_CLOSING)
    {
        ssize_t rc(as_->process(recv_ctx));

        if (rc <= 0)
        {
            retval = WSREP_CONN_FAIL;
//            break;
        }
    }

    if (receivers_.sub_and_fetch(1) == 0)
    {
        state_.shift_to(S_CLOSED);
    }

    return retval;
}

galera::TrxHandle*
galera::ReplicatorSMM::local_trx(wsrep_trx_id_t trx_id)
{
    return wsdb_.get_trx(protocol_version_, uuid_, trx_id, false);
}

galera::TrxHandle*
galera::ReplicatorSMM::local_trx(wsrep_trx_handle_t* handle, bool create)
{
    TrxHandle* trx;
    assert(handle != 0);

    if (handle->opaque != 0)
    {
        trx = reinterpret_cast<TrxHandle*>(handle->opaque);
        assert(trx->trx_id() == handle->trx_id);
        trx->ref();
    }
    else
    {
        trx = wsdb_.get_trx(protocol_version_, uuid_, handle->trx_id, create);
        handle->opaque = trx;
    }

    return trx;
}


void galera::ReplicatorSMM::unref_local_trx(TrxHandle* trx)
{
    wsdb_.unref_trx(trx);
}


void galera::ReplicatorSMM::discard_local_trx(wsrep_trx_id_t trx_id)
{
    wsdb_.discard_trx(trx_id);
}


galera::TrxHandle*
galera::ReplicatorSMM::local_conn_trx(wsrep_conn_id_t conn_id, bool create)
{
    return wsdb_.get_conn_query(protocol_version_, uuid_, conn_id, create);
}


void galera::ReplicatorSMM::discard_local_conn_trx(wsrep_conn_id_t conn_id)
{
    wsdb_.discard_conn_query(conn_id);
}


void galera::ReplicatorSMM::discard_local_conn(wsrep_conn_id_t conn_id)
{
    wsdb_.discard_conn(conn_id);
}


void galera::ReplicatorSMM::apply_trx(void* recv_ctx, TrxHandle* trx)
    throw (ApplyException)
{
    assert(trx != 0);
    assert(trx->global_seqno() > 0);
    assert(trx->is_certified() == true);
    assert(trx->global_seqno() > apply_monitor_.last_left());
    assert(trx->is_local() == false);

    ApplyOrder ao(*trx);
    CommitOrder co(*trx, co_mode_);

    gu_trace(apply_monitor_.enter(ao));
    gu_trace(apply_trx_ws(recv_ctx, bf_apply_cb_, *trx));
    // at this point any exception in apply_trx_ws() is fatal, not
    // catching anything.
    if (gu_likely(co_mode_ != CommitOrder::BYPASS))
    {
        gu_trace(commit_monitor_.enter(co));
        gu_trace(apply_data(recv_ctx, bf_apply_cb_, commit_stmt,
                            trx->global_seqno()));
        commit_monitor_.leave(co);
    }
    else
    {
        gu_trace(apply_data(recv_ctx, bf_apply_cb_, commit_stmt,
                            trx->global_seqno()));
    }
    apply_monitor_.leave(ao);

    cert_.set_trx_committed(trx);
    report_last_committed();
}


wsrep_status_t galera::ReplicatorSMM::replicate(TrxHandle* trx)
{
    if (state_() < S_JOINED) return WSREP_TRX_FAIL;

    assert(trx->state() == TrxHandle::S_EXECUTING ||
           trx->state() == TrxHandle::S_MUST_ABORT);
    assert(trx->local_seqno() == WSREP_SEQNO_UNDEFINED &&
           trx->global_seqno() == WSREP_SEQNO_UNDEFINED);

    wsrep_status_t retval(WSREP_TRX_FAIL);

    if (trx->state() == TrxHandle::S_MUST_ABORT)
    {
    must_abort:
        trx->set_state(TrxHandle::S_ABORTING);
        return retval;
    }

    trx->set_last_seen_seqno(apply_monitor_.last_left());
    trx->flush(0);
    trx->set_state(TrxHandle::S_REPLICATING);

    gcs_seqno_t seqno_l(GCS_SEQNO_ILL), seqno_g(GCS_SEQNO_ILL);
    const MappedBuffer& wscoll(trx->write_set_collection());

    ssize_t rcode;

    do
    {
        assert(seqno_g == GCS_SEQNO_ILL);

        const ssize_t gcs_handle(gcs_.schedule());

        if (gcs_handle < 0)
        {
            log_debug << "gcs schedule " << strerror(-gcs_handle);
            trx->set_state(TrxHandle::S_MUST_ABORT);
            goto must_abort;
        }

        trx->set_gcs_handle(gcs_handle);
<<<<<<< HEAD
        if (trx->action() == 0)
        {
            try
            {
                trx->set_action(gcache_.malloc(wscoll.size()));
                if (trx->action() == 0)
                {
                    rcode = -ENOMEM;
                    break;
                }
            }
            catch (gu::Exception& e)
            {
                rcode = -ENOMEM;
                break;
            }
        }
        memcpy(trx->action(), &wscoll[0], wscoll.size());

=======
>>>>>>> a1cdbc98
        trx->unlock();
        rcode = gcs_.repl(&wscoll[0], wscoll.size(),
                          GCS_ACT_TORDERED, true, &seqno_l, &seqno_g);
        trx->lock();
    }
    while (rcode == -EAGAIN && trx->state() != TrxHandle::S_MUST_ABORT &&
           (usleep(1000), true));

    if (rcode < 0)
    {
        if (rcode != -EINTR)
        {
            log_debug << "gcs_repl() failed with " << strerror(-rcode)
                      << " for trx " << *trx;
        }

        assert(rcode != -EINTR || trx->state() == TrxHandle::S_MUST_ABORT);
        assert(seqno_l == GCS_SEQNO_ILL && seqno_g == GCS_SEQNO_ILL);

        if (trx->state() != TrxHandle::S_MUST_ABORT)
        {
            trx->set_state(TrxHandle::S_MUST_ABORT);
        }

        trx->set_gcs_handle(-1);
        goto must_abort;
    }

    assert(seqno_l != GCS_SEQNO_ILL && seqno_g != GCS_SEQNO_ILL);
    ++replicated_;
    replicated_bytes_ += wscoll.size();
    trx->set_gcs_handle(-1);
    trx->set_seqnos(seqno_l, seqno_g);
    gcache_.seqno_assign(trx->action(), seqno_g);

    if (trx->state() == TrxHandle::S_MUST_ABORT)
    {
        retval = cert_for_aborted(trx);

        if (retval != WSREP_BF_ABORT)
        {
            LocalOrder lo(*trx);
            ApplyOrder ao(*trx);
            CommitOrder co(*trx, co_mode_);
            local_monitor_.self_cancel(lo);
            apply_monitor_.self_cancel(ao);
            if (co_mode_ != CommitOrder::BYPASS) commit_monitor_.self_cancel(co);
        }

        if (trx->state() == TrxHandle::S_MUST_ABORT)
        {
            trx->set_seqnos(WSREP_SEQNO_UNDEFINED, WSREP_SEQNO_UNDEFINED);
            goto must_abort;
        }
    }
    else
    {
        retval = WSREP_OK;
    }

    return retval;
}

void
galera::ReplicatorSMM::abort_trx(TrxHandle* trx) throw (gu::Exception)
{
    assert(trx != 0);
    assert(trx->is_local() == true);

    log_debug << "aborting trx " << *trx << " " << trx;

    ++local_bf_aborts_;

    switch (trx->state())
    {
    case TrxHandle::S_MUST_ABORT:
    case TrxHandle::S_ABORTING: // guess this is here because we can have a race
        return;
    case TrxHandle::S_EXECUTING:
        trx->set_state(TrxHandle::S_MUST_ABORT);
        break;
    case TrxHandle::S_REPLICATING:
    {
        trx->set_state(TrxHandle::S_MUST_ABORT);
        // trx is in gcs repl
        int rc;
        if (trx->gcs_handle() > 0 &&
            ((rc = gcs_.interrupt(trx->gcs_handle()))) != 0)
        {
            log_debug << "gcs_interrupt(): handle "
                      << trx->gcs_handle()
                      << " trx id " << trx->trx_id()
                      << ": " << strerror(-rc);
        }
        break;
    }
    case TrxHandle::S_CERTIFYING:
    {
        trx->set_state(TrxHandle::S_MUST_ABORT);
        // trx is waiting in local monitor
        LocalOrder lo(*trx);
        trx->unlock();
        local_monitor_.interrupt(lo);
        trx->lock();
        break;
    }
    case TrxHandle::S_APPLYING:
    {
        trx->set_state(TrxHandle::S_MUST_ABORT);
        // trx is waiting in apply monitor
        ApplyOrder ao(*trx);
        trx->unlock();
        apply_monitor_.interrupt(ao);
        trx->lock();
        break;
    }
    case TrxHandle::S_COMMITTING:
        trx->set_state(TrxHandle::S_MUST_ABORT);
        if (co_mode_ != CommitOrder::BYPASS)
        {
            // trx waiting in commit monitor
            CommitOrder co(*trx, co_mode_);
            trx->unlock();
            commit_monitor_.interrupt(co);
            trx->lock();
        }
        break;
    default:
        gu_throw_fatal << "invalid state " << trx->state();
        throw;
    }
}


wsrep_status_t galera::ReplicatorSMM::pre_commit(TrxHandle* trx)
{
    if (state_() < S_JOINED) return WSREP_TRX_FAIL;

    assert(trx->state() == TrxHandle::S_REPLICATING);
    assert(trx->local_seqno() > -1 && trx->global_seqno() > -1);

    wsrep_status_t retval(cert(trx));

    if (gu_unlikely(retval != WSREP_OK))
    {
        assert(trx->state() == TrxHandle::S_MUST_ABORT ||
               trx->state() == TrxHandle::S_MUST_REPLAY_AM ||
               trx->state() == TrxHandle::S_MUST_CERT_AND_REPLAY);

        if (trx->state() == TrxHandle::S_MUST_ABORT)
        {
            trx->set_state(TrxHandle::S_ABORTING);
        }

        return retval;
    }

    assert(trx->state() == TrxHandle::S_CERTIFYING);
    assert(trx->global_seqno() > apply_monitor_.last_left());
    trx->set_state(TrxHandle::S_APPLYING);

    ApplyOrder ao(*trx);
    CommitOrder co(*trx, co_mode_);
    bool interrupted(false);

    try
    {
        gu_trace(apply_monitor_.enter(ao));
    }
    catch (gu::Exception& e)
    {
        if (e.get_errno() == EINTR) { interrupted = true; }
        else throw;
    }

    if (gu_unlikely(interrupted) || trx->state() == TrxHandle::S_MUST_ABORT)
    {
        assert(trx->state() == TrxHandle::S_MUST_ABORT);
        if (interrupted) trx->set_state(TrxHandle::S_MUST_REPLAY_AM);
        else             trx->set_state(TrxHandle::S_MUST_REPLAY_CM);
        retval = WSREP_BF_ABORT;
    }
    else if ((trx->flags() & TrxHandle::F_COMMIT) != 0)
    {
        trx->set_state(TrxHandle::S_COMMITTING);
        if (co_mode_ != CommitOrder::BYPASS)
        {
            try
            {
                gu_trace(commit_monitor_.enter(co));
            }
            catch (gu::Exception& e)
            {
                if (e.get_errno() == EINTR) { interrupted = true; }
                else throw;
            }

            if (gu_unlikely(interrupted) ||
                trx->state() == TrxHandle::S_MUST_ABORT)
            {
                assert(trx->state() == TrxHandle::S_MUST_ABORT);
                if (interrupted) trx->set_state(TrxHandle::S_MUST_REPLAY_CM);
                else             trx->set_state(TrxHandle::S_MUST_REPLAY);
                retval = WSREP_BF_ABORT;
            }
        }
    }
    else
    {
        trx->set_state(TrxHandle::S_EXECUTING);
    }

    assert((retval == WSREP_OK && (trx->state() == TrxHandle::S_COMMITTING ||
                                   trx->state() == TrxHandle::S_EXECUTING))
           ||
           (retval == WSREP_TRX_FAIL && trx->state() == TrxHandle::S_ABORTING)
           ||
           (retval == WSREP_BF_ABORT && (
               trx->state() == TrxHandle::S_MUST_REPLAY_AM ||
               trx->state() == TrxHandle::S_MUST_REPLAY_CM ||
               trx->state() == TrxHandle::S_MUST_REPLAY)));

    return retval;
}

wsrep_status_t galera::ReplicatorSMM::replay_trx(TrxHandle* trx, void* trx_ctx)
{
    assert(trx->state() == TrxHandle::S_MUST_CERT_AND_REPLAY ||
           trx->state() == TrxHandle::S_MUST_REPLAY_AM       ||
           trx->state() == TrxHandle::S_MUST_REPLAY_CM       ||
           trx->state() == TrxHandle::S_MUST_REPLAY);
    assert(trx->trx_id() != static_cast<wsrep_trx_id_t>(-1));
    assert(trx->global_seqno() > apply_monitor_.last_left());

    wsrep_status_t retval(WSREP_OK);

    switch (trx->state())
    {
    case TrxHandle::S_MUST_CERT_AND_REPLAY:
        retval = cert(trx);
        if (retval != WSREP_OK)
        {
            // apply monitor is self canceled in cert
            break;
        }
        trx->set_state(TrxHandle::S_MUST_REPLAY_AM);
        // fall through
    case TrxHandle::S_MUST_REPLAY_AM:
    {
        // safety measure to make sure that all preceding trxs finish before
        // replaying
        trx->set_last_depends_seqno(trx->global_seqno() - 1);
        ApplyOrder ao(*trx);
        gu_trace(apply_monitor_.enter(ao));
        trx->set_state(TrxHandle::S_MUST_REPLAY_CM);
        // fall through
    }
    case TrxHandle::S_MUST_REPLAY_CM:
        if (co_mode_ != CommitOrder::BYPASS)
        {
            CommitOrder co(*trx, co_mode_);
            gu_trace(commit_monitor_.enter(co));
        }
        trx->set_state(TrxHandle::S_MUST_REPLAY);
        // fall through
    case TrxHandle::S_MUST_REPLAY:
        ++local_replays_;
        trx->set_state(TrxHandle::S_REPLAYING);
        gu_trace(apply_trx_ws(trx_ctx, bf_apply_cb_, *trx));
        gu_trace(apply_data(trx_ctx, bf_apply_cb_, commit_stmt,
                            trx->global_seqno()));

        // apply, commit monitors are released in post commit
        return WSREP_OK;
    default:
        gu_throw_fatal << "Invalid state in replay for trx " << *trx;
    }

    log_debug << "replaying failed for trx " << *trx;
    trx->set_state(TrxHandle::S_ABORTING);

    return retval;
}


wsrep_status_t galera::ReplicatorSMM::post_commit(TrxHandle* trx)
{
    if (trx->state() == TrxHandle::S_MUST_ABORT)
    {
        // This is possible in case of ALG: BF applier BF aborts
        // trx that has already grabbed commit monitor and is committing.
        // However, this should be acceptable assuming that commit
        // operation does not reserve any more resources and is able
        // to release already reserved resources.
        log_debug << "trx was BF aborted during commit: " << *trx;
        // manipulate state to avoid crash
        trx->set_state(TrxHandle::S_MUST_REPLAY);
        trx->set_state(TrxHandle::S_REPLAYING);
    }
    assert(trx->state() == TrxHandle::S_COMMITTING ||
           trx->state() == TrxHandle::S_REPLAYING);
    assert(trx->local_seqno() > -1 && trx->global_seqno() > -1);

    CommitOrder co(*trx, co_mode_);
    if (co_mode_ != CommitOrder::BYPASS) commit_monitor_.leave(co);
    ApplyOrder ao(*trx);
    apply_monitor_.leave(ao);
    cert_.set_trx_committed(trx);
<<<<<<< HEAD
    if (trx->action() != 0)
    {
        gcache_.free(trx->action());
        trx->set_action(0);
    }
    else
    {
        log_warn << "no assigned cached action for " << *trx;
    }
=======
>>>>>>> a1cdbc98
    trx->set_state(TrxHandle::S_COMMITTED);
    report_last_committed();
    ++local_commits_;
    return WSREP_OK;
}


wsrep_status_t galera::ReplicatorSMM::post_rollback(TrxHandle* trx)
{
    if (trx->state() == TrxHandle::S_MUST_ABORT)
    {
        /* @todo: figure out how this can happen? */
//        trx->set_state(TrxHandle::S_ABORTING);
    }

    assert(trx->state() == TrxHandle::S_ABORTING ||
           trx->state() == TrxHandle::S_EXECUTING);

    trx->set_state(TrxHandle::S_ROLLED_BACK);
    if (trx->action() != 0)
    {
        gcache_.free(trx->action());
        trx->set_action(0);
    }
    report_last_committed();
    ++local_rollbacks_;

    return WSREP_OK;
}


wsrep_status_t galera::ReplicatorSMM::causal_read(wsrep_seqno_t* seqno)
{
    wsrep_seqno_t cseq(static_cast<wsrep_seqno_t>(gcs_.caused()));
    if (cseq < 0) return WSREP_TRX_FAIL;
    apply_monitor_.wait(cseq);
    if (seqno != 0) *seqno = cseq;
    return WSREP_OK;
}


wsrep_status_t galera::ReplicatorSMM::to_isolation_begin(TrxHandle* trx)
{
    assert(trx->state() == TrxHandle::S_REPLICATING);
    assert(trx->trx_id() == static_cast<wsrep_trx_id_t>(-1));
    assert(trx->local_seqno() > -1 && trx->global_seqno() > -1);
    assert(trx->global_seqno() > apply_monitor_.last_left());

    wsrep_status_t retval;
    switch ((retval = cert(trx)))
    {
    case WSREP_OK:
    {
        ApplyOrder ao(*trx);
        CommitOrder co(*trx, co_mode_);

        gu_trace(apply_monitor_.enter(ao));

        if (co_mode_ != CommitOrder::BYPASS)
            try
            {
                commit_monitor_.enter(co);
            }
            catch (...)
            {
                gu_throw_fatal << "unable to enter commit monitor: " << *trx;
            }

        trx->set_state(TrxHandle::S_APPLYING);
        log_debug << "Executing TO isolated action: " << *trx;
        break;
    }
    case WSREP_TRX_FAIL:
        // Apply monitor is released in cert() in case of failure.
        log_warn << "Certification for TO isolated action faled: " << *trx;
        trx->set_state(TrxHandle::S_ABORTING);
        report_last_committed();
        break;
    default:
        log_error << "unrecognized retval "
                  << retval
                  << " for to isolation certification for "
                  << *trx;
        retval = WSREP_FATAL;
        break;
    }

    return retval;
}


wsrep_status_t galera::ReplicatorSMM::to_isolation_end(TrxHandle* trx)
{
    assert(trx->state() == TrxHandle::S_APPLYING);

    CommitOrder co(*trx, co_mode_);
    if (co_mode_ != CommitOrder::BYPASS) commit_monitor_.leave(co);
    ApplyOrder ao(*trx);
    apply_monitor_.leave(ao);

    cert_.set_trx_committed(trx);
    report_last_committed();

    return WSREP_OK;
}


wsrep_status_t
galera::ReplicatorSMM::sst_sent(const wsrep_uuid_t& uuid, wsrep_seqno_t seqno)
{
    if (state_() != S_DONOR)
    {
        log_error << "sst sent called when not SST donor, state " << state_();
        return WSREP_CONN_FAIL;
    }

    if (uuid != state_uuid_ && seqno >= 0)
    {
        // state we have sent no longer corresponds to the current group state
        // mark an error
        seqno = -EREMCHG;
    }

    // WARNING: Here we have application block on this call which
    //          may prevent application from resolving the issue.
    //          (Not that we expect that application can resolve it.)
    ssize_t err;
    while (-EAGAIN == (err = gcs_.join(seqno))) usleep (100000);

    if (err == 0) return WSREP_OK;

    log_error << "failed to recover from DONOR state";

    return WSREP_CONN_FAIL;
}


wsrep_status_t
galera::ReplicatorSMM::sst_received(const wsrep_uuid_t& uuid,
                                    wsrep_seqno_t       seqno,
                                    const void*         state,
                                    size_t              state_len)
{
    log_info << "Received SST: " << uuid << ':' << seqno;

    if (state_() != S_JOINING)
    {
        log_error << "not JOINING when sst_received() called, state: "
                  << state_();
        return WSREP_CONN_FAIL;
    }

    gu::Lock lock(sst_mutex_);

    sst_uuid_  = uuid;
    sst_seqno_ = seqno;
    sst_cond_.signal();

    return WSREP_OK;
}


void galera::ReplicatorSMM::process_trx(void* recv_ctx, TrxHandle* trx)
    throw (ApplyException)
{
    assert(recv_ctx != 0);
    assert(trx != 0);
    assert(trx->local_seqno() > 0);
    assert(trx->global_seqno() > 0);
    assert(trx->last_seen_seqno() >= 0);
    assert(trx->last_depends_seqno() == -1);
    assert(trx->state() == TrxHandle::S_REPLICATING);

    wsrep_status_t const retval(cert(trx));

    switch (retval)
    {
    case WSREP_OK:
        try
        {
            gu_trace(apply_trx(recv_ctx, trx));
        }
        catch (std::exception& e)
        {
            log_fatal << "Failed to apply trx: " << *trx;
            log_fatal << e.what();
            log_fatal << "Node consistency compromized, aborting...";
            abort();
//            throw;
        }
        break;
    case WSREP_TRX_FAIL:
        if (trx->flags() & galera::TrxHandle::F_ISOLATION) // REMOVE
        {
            log_warn << "Certification failed for TO isolated action: "
                     << *trx;
        }
        // certification failed, apply monitor has been canceled
        break;
    default:
        // this should not happen for remote actions
        gu_throw_error(EINVAL)
            << "unrecognized retval for remote trx certification: "
            << retval << " trx: " << *trx;
    }
}


void galera::ReplicatorSMM::process_commit_cut(wsrep_seqno_t seq,
                                               wsrep_seqno_t seqno_l)
    throw (gu::Exception)
{
    assert(seq > 0);
    assert(seqno_l > 0);
    LocalOrder lo(seqno_l);

    gu_trace(local_monitor_.enter(lo));
    cert_.purge_trxs_upto(seq);
    local_monitor_.leave(lo);
}


void
galera::ReplicatorSMM::process_view_info(void*                    recv_ctx,
                                         const wsrep_view_info_t& view_info,
                                         State                    next_state,
                                         wsrep_seqno_t            seqno_l)
    throw (gu::Exception)
{
    assert(seqno_l > -1);
    LocalOrder lo(seqno_l);

    gu_trace(local_monitor_.enter(lo));

    wsrep_seqno_t const upto(cert_.position());

    apply_monitor_.drain(upto);

    if (co_mode_ != CommitOrder::BYPASS) commit_monitor_.drain(upto);

    wsrep_seqno_t const group_seqno(view_info.first - 1);
    const wsrep_uuid_t& group_uuid(view_info.id);

    if (view_info.my_idx >= 0)
    {
        uuid_ = view_info.members[view_info.my_idx].id;
    }

    bool st_req(view_info.state_gap);

    if (st_req)
    {
        assert(view_info.conf >= 0);
        if (state_uuid_ == group_uuid)
        {
            // common history
            if (state_() >= S_JOINING) /* See #442 - S_JOINING should be
                                          a valid state here */
            {
                st_req = (apply_monitor_.last_left() < group_seqno);
            }
            else
            {
                st_req = (apply_monitor_.last_left() != group_seqno);
            }
        }
    }

    if (st_req && S_CONNECTED != state_()) state_.shift_to(S_CONNECTED);

    void* app_req(0);
    ssize_t app_req_len(0);
    // copy that will be eaten by callback
    wsrep_view_info_t *cb_view_info(galera_view_info_copy(&view_info));

    cb_view_info->state_gap = st_req;
    view_cb_(app_ctx_, recv_ctx, cb_view_info, 0, 0, &app_req, &app_req_len);

    if (app_req_len < 0)
    {
        log_fatal << "View callback failed: " << -app_req_len << " ("
                  << strerror(-app_req_len) << "). This is unrecoverable, "
                  << "restart required.";
        abort();
    }

    if (view_info.conf >= 0)
    {
        // Primary configuration
        // we have to reset cert initial position here, SST does not contain
        // cert index yet (see #197).
        protocol_version_ = view_info.proto_ver;
        cert_.assign_initial_position(group_seqno, protocol_version_);

        if (st_req == true)
        {
            request_sst(group_uuid, group_seqno, app_req, app_req_len);
        }
        else
        {
            if (view_info.conf == 1)
            {
                update_state_uuid (group_uuid);
                apply_monitor_.set_initial_position(group_seqno);
                if (co_mode_ != CommitOrder::BYPASS)
                    commit_monitor_.set_initial_position(group_seqno);
            }

            if (state_() == S_CONNECTED || state_() == S_DONOR)
            {
                switch (next_state)
                {
                case S_JOINED:
                    state_.shift_to(S_JOINED);
                    break;
                case S_SYNCED:
                    state_.shift_to(S_SYNCED);
                    synced_cb_(app_ctx_);
                    break;
                default:
                    log_debug << "next_state " << next_state;
                    break;
                }
            }

            invalidate_state(state_file_);
        }

        if (state_() == S_JOINING && sst_state_ != SST_NONE)
        {
            /* There are two reasons we can be here:
             * 1) we just got state transfer in request_sst() above;
             * 2) we failed here previously (probably due to partition).
             */
            ssize_t ret;

            while (-EAGAIN == (ret = gcs_.join(sst_seqno_)))
            {
                log_warn << "Retrying sending JOIN message (seqno: "
                         << sst_seqno_ << ')';
                usleep (100000); // 0.1s
            }

            if (ret >= 0) sst_state_ = SST_NONE;
        }
    }
    else
    {
        // Non-primary configuration
        if (state_uuid_ != WSREP_UUID_UNDEFINED)
        {
            store_state(state_file_);
        }

        if (next_state != S_CONNECTED && next_state != S_CLOSING)
        {
            log_fatal << "Internal error: unexpected next state for "
                      << "non-prim: " << next_state << ". Restart required.";
            abort();
        }

        state_.shift_to(next_state);
    }

    local_monitor_.leave(lo);
}


void galera::ReplicatorSMM::process_state_req(void* recv_ctx,
                                              const void* req,
                                              size_t req_size,
                                              wsrep_seqno_t const seqno_l,
                                              wsrep_seqno_t const donor_seq)
    throw (gu::Exception)
{
    assert(recv_ctx != 0);
    assert(seqno_l > -1);
    assert(req != 0);

    LocalOrder lo(seqno_l);

    gu_trace(local_monitor_.enter(lo));
    apply_monitor_.drain(donor_seq);

    if (co_mode_ != CommitOrder::BYPASS) commit_monitor_.drain(donor_seq);

    state_.shift_to(S_DONOR);
    sst_donate_cb_(app_ctx_, recv_ctx, req, req_size, &state_uuid_,
                   donor_seq, 0, 0);
    local_monitor_.leave(lo);
}


void galera::ReplicatorSMM::process_join(wsrep_seqno_t seqno_l)
    throw (gu::Exception)
{
    LocalOrder lo(seqno_l);

    gu_trace(local_monitor_.enter(lo));

    wsrep_seqno_t const upto(cert_.position());

    apply_monitor_.drain(upto);

    if (co_mode_ != CommitOrder::BYPASS) commit_monitor_.drain(upto);

    state_.shift_to(S_JOINED);
    local_monitor_.leave(lo);
}


void galera::ReplicatorSMM::process_sync(wsrep_seqno_t seqno_l)
    throw (gu::Exception)
{
    LocalOrder lo(seqno_l);

    gu_trace(local_monitor_.enter(lo));

    wsrep_seqno_t const upto(cert_.position());

    apply_monitor_.drain(upto);

    if (co_mode_ != CommitOrder::BYPASS) commit_monitor_.drain(upto);

    state_.shift_to(S_SYNCED);
    synced_cb_(app_ctx_);
    local_monitor_.leave(lo);
}

wsrep_seqno_t galera::ReplicatorSMM::pause() throw (gu::Exception)
{
    gu_trace(local_monitor_.lock());

    wsrep_seqno_t const ret(cert_.position());

    apply_monitor_.drain(ret);
    assert (apply_monitor_.last_left() == ret);

    if (co_mode_ != CommitOrder::BYPASS)
    {
        commit_monitor_.drain(ret);
        assert (commit_monitor_.last_left() == ret);
    }

    log_info << "Provider paused at " << state_uuid_ << ':' << ret;

    return ret;
}

void galera::ReplicatorSMM::resume() throw ()
{
    local_monitor_.unlock();
    log_info << "Provider resumed.";
}

void galera::ReplicatorSMM::store_state(const std::string& file) const
{
    std::ofstream fs(file.c_str(), std::ios::trunc);

    if (fs.fail() == true)
    {
        gu_throw_fatal << "could not store state";
    }

    fs << "# GALERA saved state, version: " << 0.8 << ", date: (todo)\n";
    fs << "uuid:  " << state_uuid_ << "\n";
    fs << "seqno: " << apply_monitor_.last_left() << "\n";
    fs << "cert_index:\n";
}

void galera::ReplicatorSMM::restore_state(const std::string& file)
{
    wsrep_uuid_t  uuid  (WSREP_UUID_UNDEFINED);
    wsrep_seqno_t seqno (WSREP_SEQNO_UNDEFINED);
    std::ifstream fs    (file.c_str());

    if (fs.fail() == true)
    {
        log_warn << "state file not found: " << file;
    }
    else
    {
        std::string line;

        getline(fs, line);

        if (fs.good() == false)
        {
            log_warn << "could not read header from state file: " << file;
        }
        else
        {
            log_debug << "read state header: "<< line;

            while (fs.good() == true)
            {
                getline(fs, line);

                if (fs.good() == false) break;

                std::istringstream istr(line);
                std::string        param;

                istr >> param;

                if (param == "uuid:")
                {
                    try
                    {
                        istr >> uuid;
                        log_debug << "read state uuid " << uuid;
                    }
                    catch (gu::Exception& e)
                    {
                        log_error << e.what();
                        uuid = WSREP_UUID_UNDEFINED;
                    }
                }
                else if (param == "seqno:")
                {
                    istr >> seqno;
                    log_debug << "read seqno " << seqno;
                }
                else if (param == "cert_index:")
                {
                    // @todo
                    log_debug << "cert index restore not implemented yet";
                }
            }
        }

        log_info << "Found saved state: " << uuid << ':' << seqno;
    }

    if (seqno < 0 && uuid != WSREP_UUID_UNDEFINED)
    {
        log_warn << "Negative seqno with valid UUID: "
                 << uuid << ':' << seqno << ". Discarding UUID.";
        uuid = WSREP_UUID_UNDEFINED;
    }

    update_state_uuid (uuid);
    apply_monitor_.set_initial_position(seqno);
    if (co_mode_ != CommitOrder::BYPASS) commit_monitor_.set_initial_position(seqno);
    cert_.assign_initial_position(seqno, protocol_version_);
}


void galera::ReplicatorSMM::invalidate_state(const std::string& file) const
{
    std::ofstream fs(file.c_str(), std::ios::trunc);
    if (fs.fail() == true)
    {
        gu_throw_fatal << "could not store state";
    }

    fs << "# GALERA saved state, version: " << 0.8 << ", date: (todo)\n";
    fs << "uuid:  " << WSREP_UUID_UNDEFINED << "\n";
    fs << "seqno: " << WSREP_SEQNO_UNDEFINED << "\n";
    fs << "cert_index:\n";
}

//////////////////////////////////////////////////////////////////////
//////////////////////////////////////////////////////////////////////
////                           Private
//////////////////////////////////////////////////////////////////////
//////////////////////////////////////////////////////////////////////

static bool
retry_sst_request(int ret)
{
    return (ret == -EAGAIN || ret == -ENOTCONN);
}

void
galera::ReplicatorSMM::request_sst(wsrep_uuid_t  const& group_uuid,
                                   wsrep_seqno_t const  group_seqno,
                                   const void* req, size_t req_len)
    throw (gu::Exception)
{
    assert(req != 0);
    log_info << "State transfer required: "
             << "\n\tGroup state: "
             << group_uuid << ":" << group_seqno
             << "\n\tLocal state: " << state_uuid_
             << ":" << apply_monitor_.last_left();

    long ret;
    long tries = 0;
    gu::Lock lock(sst_mutex_);

    do
    {
        invalidate_state(state_file_);

        tries++;

        gcs_seqno_t seqno_l;

        ret = gcs_.request_state_transfer(req, req_len, sst_donor_, &seqno_l);

        if (ret < 0)
        {
            if (!retry_sst_request(ret))
            {
                store_state(state_file_);
                log_error << "Requesting state transfer failed: "
                          << ret << "(" << strerror(-ret) << ")";
            }
            else if (1 == tries)
            {
                log_info << "Requesting state transfer failed: "
                         << ret << "(" << strerror(-ret) << "). "
                         << "Will keep retrying every " << sst_retry_sec_
                         << " second(s)";
            }
        }

        if (seqno_l != GCS_SEQNO_ILL)
        {
            /* Check that we're not running out of space in monitor. */
            if (local_monitor_.would_block(seqno_l))
            {
                long const seconds = sst_retry_sec_ * local_monitor_.size();
                double const hours = (seconds/360) * 0.1;
                log_error << "We ran out of resources, seemingly because "
                          << "we've been unsuccessfully requesting state "
                          << "transfer for over " << seconds << " seconds (>"
                          << hours << " hours). Please check that there is at "
                          << "least one fully synced member in the group. "
                          << "Application must be restarted.";
                ret = -EDEADLK;
            }
            else
            {
                // we are already holding local monitor
                LocalOrder lo(seqno_l);
                local_monitor_.self_cancel(lo);
            }
        }
    }
    while (retry_sst_request(ret) && (usleep(sst_retry_sec_ * 1000000), true));


    if (ret >= 0)
    {
        if (1 == tries)
        {
            log_info << "Requesting state transfer: success, donor: " << ret;
        }
        else
        {
            log_info << "Requesting state transfer: success after "
                     << tries << " tries, donor: " << ret;
        }

        state_.shift_to(S_JOINING);
        sst_state_ = SST_WAIT;

        lock.wait(sst_cond_);

        if (sst_uuid_ != group_uuid || sst_seqno_ < group_seqno)
        {
            log_fatal << "Application received wrong state: "
                      << "\n\tReceived: "
                      << sst_uuid_ <<   ":    " << sst_seqno_
                      << "\n\tRequired: "
                      << group_uuid << ": >= " << group_seqno;
            sst_state_ = SST_FAILED;
            log_fatal << "Application state transfer failed. This is "
                      << "unrecoverable condition, restart required.";
            abort();
        }
        else
        {
            update_state_uuid (sst_uuid_);
            apply_monitor_.set_initial_position(-1);
            apply_monitor_.set_initial_position(sst_seqno_);

            if (co_mode_ != CommitOrder::BYPASS)
            {
                commit_monitor_.set_initial_position(-1);
                commit_monitor_.set_initial_position(sst_seqno_);
            }

            log_debug << "Initial state: " << state_uuid_ << ":" << sst_seqno_;
        }
    }
    else
    {
        sst_state_ = SST_REQ_FAILED;

        if (state_() > S_CLOSING)
        {
            log_fatal << "State transfer request failed unrecoverably: "
                      << -ret << " (" << strerror(-ret) << "). Most likely "
                      << "it is due to inability to communicate with cluster "
                      << "primary component. Restart required.";
            abort();
        }
        else
        {
            // connection is being closed, send failure is expected
        }
    }
}


wsrep_status_t galera::ReplicatorSMM::cert(TrxHandle* trx)
{
    assert(trx->state() == TrxHandle::S_REPLICATING ||
           trx->state() == TrxHandle::S_MUST_CERT_AND_REPLAY);

    assert(trx->local_seqno()     != WSREP_SEQNO_UNDEFINED &&
           trx->global_seqno()    != WSREP_SEQNO_UNDEFINED &&
           trx->last_seen_seqno() != WSREP_SEQNO_UNDEFINED);

    trx->set_state(TrxHandle::S_CERTIFYING);

    LocalOrder lo(*trx);
    ApplyOrder ao(*trx);
    CommitOrder co(*trx, co_mode_);
    bool interrupted(false);

    try
    {
        gu_trace(local_monitor_.enter(lo));
    }
    catch (gu::Exception& e)
    {
        if (e.get_errno() == EINTR) { interrupted = true; }
        else throw;
    }

    wsrep_status_t retval(WSREP_OK);

    if (gu_likely (!interrupted))
    {
        switch (cert_.append_trx(trx))
        {
        case Certification::TEST_OK:
            if (trx->global_seqno() > apply_monitor_.last_left())
            {
                if (trx->state() == TrxHandle::S_CERTIFYING)
                {
                    retval = WSREP_OK;
                }
                else
                {
                    assert(trx->state() == TrxHandle::S_MUST_ABORT);
                    trx->set_state(TrxHandle::S_MUST_REPLAY_AM);
                    retval = WSREP_BF_ABORT;
                }
            }
            else
            {
                // this can happen after SST position has been submitted
                // but not all actions preceding SST initial position
                // have been processed
                trx->set_state(TrxHandle::S_MUST_ABORT);
                if (trx->is_local() == true) ++local_cert_failures_;
                cert_.set_trx_committed(trx);
                retval = WSREP_TRX_FAIL;
            }
            break;
        case Certification::TEST_FAILED:
            if (trx->global_seqno() > apply_monitor_.last_left())
            {
                apply_monitor_.self_cancel(ao);
                if (co_mode_ != CommitOrder::BYPASS)
                    commit_monitor_.self_cancel(co);
            }
            trx->set_state(TrxHandle::S_MUST_ABORT);
            if (trx->is_local() == true) ++local_cert_failures_;
            cert_.set_trx_committed(trx);
            retval = WSREP_TRX_FAIL;
            break;
        }

        local_monitor_.leave(lo);
    }
    else
    {
        retval = cert_for_aborted(trx);

        if (retval != WSREP_BF_ABORT)
        {
            local_monitor_.self_cancel(lo);
            apply_monitor_.self_cancel(ao);

            if (co_mode_ != CommitOrder::BYPASS)
                commit_monitor_.self_cancel(co);
        }
    }

    return retval;
}


wsrep_status_t galera::ReplicatorSMM::cert_for_aborted(TrxHandle* trx)
{
    wsrep_status_t retval(WSREP_OK);
    switch (cert_.test(trx, false))
    {
    case Certification::TEST_OK:
        trx->set_state(TrxHandle::S_MUST_CERT_AND_REPLAY);
        retval = WSREP_BF_ABORT;
        break;
    case Certification::TEST_FAILED:
        if (trx->state() != TrxHandle::S_MUST_ABORT)
        {
            trx->set_state(TrxHandle::S_MUST_ABORT);
        }
        retval = WSREP_TRX_FAIL;
        break;
    }
    return retval;
}


void
galera::ReplicatorSMM::update_state_uuid (const wsrep_uuid_t& uuid)
{
    if (state_uuid_ != uuid)
    {
        *(const_cast<wsrep_uuid_t*>(&state_uuid_)) = uuid;
<<<<<<< HEAD

        std::ostringstream os; os << state_uuid_;

=======

        std::ostringstream os; os << state_uuid_;

>>>>>>> a1cdbc98
        strncpy(const_cast<char*>(state_uuid_str_), os.str().c_str(),
                sizeof(state_uuid_str_));
    }
}

void
galera::ReplicatorSMM::abort() throw() /* aborts the program in a clean way */
{
    gcs_.close();
    gu_abort();
}<|MERGE_RESOLUTION|>--- conflicted
+++ resolved
@@ -229,13 +229,8 @@
     sst_state_          (SST_NONE),
     co_mode_            (CommitOrder::from_string(
                              config_.get(Param::commit_order))),
-<<<<<<< HEAD
     data_dir_           (args->data_dir),
     state_file_         (data_dir_ + "/grastate.dat"),
-=======
-    data_dir_           (),
-    state_file_         ("grastate.dat"),
->>>>>>> a1cdbc98
     uuid_               (WSREP_UUID_UNDEFINED),
     state_uuid_         (WSREP_UUID_UNDEFINED),
     state_uuid_str_     (),
@@ -250,12 +245,8 @@
     sst_mutex_          (),
     sst_cond_           (),
     sst_retry_sec_      (1),
-<<<<<<< HEAD
     gcache_             (config_, data_dir_),
     gcs_                (config_, gcache_, protocol_version_, args->proto_ver,
-=======
-    gcs_                (config_, protocol_version_, args->proto_ver,
->>>>>>> a1cdbc98
                          args->node_name, args->node_incoming),
     service_thd_        (gcs_),
     as_                 (0),
@@ -287,17 +278,10 @@
                        << protocol_version_;
         throw;
     }
-<<<<<<< HEAD
 
     strncpy (const_cast<char*>(state_uuid_str_), 
              "00000000-0000-0000-0000-000000000000", sizeof(state_uuid_str_));
 
-=======
-
-    strncpy (const_cast<char*>(state_uuid_str_), 
-             "00000000-0000-0000-0000-000000000000", sizeof(state_uuid_str_));
-
->>>>>>> a1cdbc98
     // @todo add guards (and perhaps actions)
     state_.add_transition(Transition(S_CLOSED,  S_CONNECTED));
     state_.add_transition(Transition(S_CLOSING, S_CLOSED));
@@ -572,9 +556,10 @@
         }
 
         trx->set_gcs_handle(gcs_handle);
-<<<<<<< HEAD
+
         if (trx->action() == 0)
         {
+            //FIXME: this either should be a try{} or pointer check - not both
             try
             {
                 trx->set_action(gcache_.malloc(wscoll.size()));
@@ -592,8 +577,6 @@
         }
         memcpy(trx->action(), &wscoll[0], wscoll.size());
 
-=======
->>>>>>> a1cdbc98
         trx->unlock();
         rcode = gcs_.repl(&wscoll[0], wscoll.size(),
                           GCS_ACT_TORDERED, true, &seqno_l, &seqno_g);
@@ -902,7 +885,7 @@
     ApplyOrder ao(*trx);
     apply_monitor_.leave(ao);
     cert_.set_trx_committed(trx);
-<<<<<<< HEAD
+
     if (trx->action() != 0)
     {
         gcache_.free(trx->action());
@@ -912,8 +895,7 @@
     {
         log_warn << "no assigned cached action for " << *trx;
     }
-=======
->>>>>>> a1cdbc98
+
     trx->set_state(TrxHandle::S_COMMITTED);
     report_last_committed();
     ++local_commits_;
@@ -1740,15 +1722,9 @@
     if (state_uuid_ != uuid)
     {
         *(const_cast<wsrep_uuid_t*>(&state_uuid_)) = uuid;
-<<<<<<< HEAD
 
         std::ostringstream os; os << state_uuid_;
 
-=======
-
-        std::ostringstream os; os << state_uuid_;
-
->>>>>>> a1cdbc98
         strncpy(const_cast<char*>(state_uuid_str_), os.str().c_str(),
                 sizeof(state_uuid_str_));
     }
