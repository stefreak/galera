/*
 * Copyright (C) 2010-2011 Codership Oy <info@codership.com>
 */

/*! @file mem store class */

#ifndef _gcache_mem_store_hpp_
#define _gcache_mem_store_hpp_

#include "gcache_memops.hpp"
#include "gcache_fd.hpp"
#include "gcache_mmap.hpp"
#include "gcache_bh.hpp"

#include <string>
#include <set>

namespace gcache
{
    class MemStore : public MemOps
    {
        typedef std::map<int64_t, const void*> seqno2ptr_t;
        typedef seqno2ptr_t::iterator          seqno2ptr_iter_t;

    public:

        MemStore (ssize_t max_size, seqno2ptr_t& seqno2ptr) throw ()
            : max_size_ (max_size),
              size_     (0),
              allocd_   (),
              seqno2ptr_(seqno2ptr)
        {}

        void reset () throw ()
        {
            for (std::set<void*>::iterator buf = allocd_.begin();
                 buf != allocd_.end(); ++buf)
            {
                ::free (*buf);
            }

            allocd_.clear();
            size_ = 0;
        }

        ~MemStore () { reset(); }

        void* malloc  (ssize_t size) throw ()
        {
            if (size > max_size_ || have_free_space(size) == false) return 0;

            assert (size_ + size <= max_size_);

            BufferHeader* bh (BH_cast (::malloc (size)));

            if (gu_likely(0 != bh))
            {
<<<<<<< HEAD
                bh->size    = size;
                bh->seqno_g = SEQNO_NONE;
                bh->seqno_d = SEQNO_ILL;
                bh->flags   = 0;
                bh->store   = BUFFER_IN_MEM;
                bh->ctx     = this;
=======
                allocd_.insert(bh);

                bh->size  = size;
                bh->seqno = SEQNO_NONE;
                bh->flags = 0;
                bh->store = BUFFER_IN_MEM;
                bh->ctx   = this;
>>>>>>> 1093e514

                size_ += size;

                return (bh + 1);
            }

            return 0;
        }

        void  free (const void* ptr)  throw()
        {
            if (gu_likely (0 != ptr))
            {
                BufferHeader* const bh(ptr2BH(ptr));

                assert(bh->size > 0);
                assert(bh->size <= size_);
                assert(bh->store == BUFFER_IN_MEM);
                assert(bh->ctx == this);

                BH_release (bh);
                if (SEQNO_NONE == bh->seqno_g) discard (bh);
            }
        }

        void* realloc (void* ptr, ssize_t size) throw ()
        {
            BufferHeader* bh(0);
            ssize_t old_size(0);

            if (ptr)
            {
                bh = ptr2BH(ptr);
                assert (SEQNO_NONE == bh->seqno_g);
                old_size = bh->size;
            }

            ssize_t const diff_size(size - old_size);

            if (size > max_size_ ||
                have_free_space(diff_size) == false) return 0;

            assert (size_ + diff_size <= max_size_);

            void* tmp = ::realloc (bh, size);

            if (tmp)
            {
                allocd_.erase(bh);
                allocd_.insert(tmp);

                bh = BH_cast(tmp);
                assert (bh->size == old_size);
                bh->size  = size;

                size_ += diff_size;

                return (bh + 1);
            }

            return 0;
        }

        void discard (BufferHeader* bh) throw ()
        {
            assert (BH_is_released(bh));

            size_ -= bh->size;
            ::free (bh);
            allocd_.erase(bh);
        }

        void set_max_size (ssize_t size) throw() { max_size_ = size; }

        // for unit tests only
        ssize_t _allocd () const throw() { return size_; }

    private:

        bool have_free_space (ssize_t size) throw();

        ssize_t         max_size_;
        ssize_t         size_;
        std::set<void*> allocd_;
        seqno2ptr_t&    seqno2ptr_;
    };
}

#endif /* _gcache_mem_store_hpp_ */
<|MERGE_RESOLUTION|>--- conflicted
+++ resolved
@@ -55,22 +55,14 @@
 
             if (gu_likely(0 != bh))
             {
-<<<<<<< HEAD
+                allocd_.insert(bh);
+
                 bh->size    = size;
                 bh->seqno_g = SEQNO_NONE;
                 bh->seqno_d = SEQNO_ILL;
                 bh->flags   = 0;
                 bh->store   = BUFFER_IN_MEM;
                 bh->ctx     = this;
-=======
-                allocd_.insert(bh);
-
-                bh->size  = size;
-                bh->seqno = SEQNO_NONE;
-                bh->flags = 0;
-                bh->store = BUFFER_IN_MEM;
-                bh->ctx   = this;
->>>>>>> 1093e514
 
                 size_ += size;
 
