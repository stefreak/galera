# This is a MySQL-wsrep package description for ESP package manager

%product     wsrep-enabled MySQL server
%copyright   MySQL AB, Codership Oy, All Rights Reserved
%vendor      Codership Oy
%license     COPYING
%readme      README
%description MySQL server + wsrep patch (https://launchpad.net/codership-mysql).
$mysql_version=${MYSQL_VER}
$wsrep_version=${WSREP_VER}
%version     ${mysql_version}-${wsrep_version}

# This includes dependencies and directory structore information
%format deb
%include debian/mysql-wsrep.list
%format rpm
%include centos/mysql-wsrep.list
%format all

##############################################
# Below files sorted into paragraphs         #
# according to Debian division into packages #
##############################################

############################
#   mysql-server-5.1 part  #
############################
d 755 root root $BINS_DST -
%format deb
f 755 root root $BINS_DST/msql2mysql           $MYSQL_SRC/scripts/msql2mysql
%format rpm
f 755 root root $BINS_DST/innochecksum         $MYSQL_SRC/extra/innochecksum
f 755 root root $BINS_DST/myisam_ftdump        $MYSQL_SRC/storage/myisam/myisam_ftdump
f 755 root root $BINS_DST/my_print_defaults    $MYSQL_SRC/extra/my_print_defaults
%format all
f 755 root root $BINS_DST/myisamchk            $MYSQL_SRC/storage/myisam/myisamchk
f 755 root root $BINS_DST/myisamlog            $MYSQL_SRC/storage/myisam/myisamlog
f 755 root root $BINS_DST/myisampack           $MYSQL_SRC/storage/myisam/myisampack
f 755 root root $BINS_DST/mysql_convert_table_format $MYSQL_SRC/scripts/mysql_convert_table_format
%format rpm
f 755 root root $BINS_DST/mysql_fix_extensions $MYSQL_SRC/scripts/mysql_fix_extensions
%format all
f 755 root root $BINS_DST/mysql_fix_privilege_tables $MYSQL_SRC/scripts/mysql_fix_privilege_tables
f 755 root root $BINS_DST/mysql_install_db     $MYSQL_SRC/scripts/mysql_install_db
f 755 root root $BINS_DST/mysql_secure_installation $MYSQL_SRC/scripts/mysql_secure_installation
f 755 root root $BINS_DST/mysql_setpermission  $MYSQL_SRC/scripts/mysql_setpermission
f 755 root root $BINS_DST/mysql_tzinfo_to_sql  $MYSQL_SRC/sql/mysql_tzinfo_to_sql
f 755 root root $BINS_DST/mysql_upgrade        $MYSQL_SRC/client/.libs/mysql_upgrade
f 755 root root $BINS_DST/mysql_zap            $MYSQL_SRC/scripts/mysql_zap
# Official RPMs have mysqlbinlog in client package
%format deb
f 755 root root $BINS_DST/mysqlbinlog          $MYSQL_SRC/client/.libs/mysqlbinlog
%format rpm
f 755 root root $BINS_DST/mysqlbug             $MYSQL_SRC/scripts/mysqlbug
%format all
f 755 root root $BINS_DST/mysqld_multi         $MYSQL_SRC/scripts/mysqld_multi
%format deb
f 755 root root $BINS_DST/mysqld_safe          $GALERA_SRC/scripts/mysql/debian/mysqld_safe
%format rpm
#f 755 root root $BINS_DST/mysqld_safe          $GALERA_SRC/scripts/mysql/centos/mysqld_safe
f 755 root root $BINS_DST/mysqld_safe          $MYSQL_SRC/scripts/mysqld_safe
f 755 root root $BINS_DST/mysqldumpslow        $MYSQL_SRC/scripts/mysqldumpslow
%format all
f 755 root root $BINS_DST/mysqlhotcopy         $MYSQL_SRC/scripts/mysqlhotcopy
f 755 root root $BINS_DST/mysqltest            $MYSQL_SRC/client/.libs/mysqltest
%format rpm
f 755 root root $BINS_DST/perror               $MYSQL_SRC/extra/perror
%format all
f 755 root root $BINS_DST/replace              $MYSQL_SRC/extra/replace
f 755 root root $BINS_DST/resolve_stack_dump   $MYSQL_SRC/extra/resolve_stack_dump
f 755 root root $BINS_DST/resolveip            $MYSQL_SRC/extra/resolveip

d 755 root root $LIBS_DST        -
d 755 root root $LIBS_DST/plugin -
f 755 root root $LIBS_DST/plugin/ha_innodb_plugin.so.0.0.0 $MYSQL_SRC/storage/innodb_plugin/.libs/ha_innodb_plugin.so.0.0.0
l 000 root root $LIBS_DST/plugin/ha_innodb_plugin.so.0 ha_innodb_plugin.so.0.0.0
l 000 root root $LIBS_DST/plugin/ha_innodb_plugin.so   ha_innodb_plugin.so.0.0.0

# /usr/share/doc/...
d 755 root root $DOCS_DST -
f 644 root root $DOCS_DST/COPYING           $MYSQL_SRC/COPYING
%format deb
d 755 root root $DOCS_DST/examples -
f 644 root root $DOCS_DST/examples          $MYSQL_SRC/support-files/*.cnf
# not in 5.1.57 f 644 root root $DOCS_DST/EXCEPTIONS-CLIENT $MYSQL_SRC/EXCEPTIONS-CLIENT
%format rpm
f 644 root root $DOCS_DST/README            $MYSQL_SRC/README
f 644 root root $DOCS_DST                   $MYSQL_SRC/support-files/*.cnf
%format all

# manpages
d 755 root root $MAN_DST/man1 -
f 644 root root $MAN_DST/man1/innochecksum.1.gz      $MYSQL_SRC/man/innochecksum.1.gz
%format deb
f 644 root root $MAN_DST/man1/msql2mysql.1.gz        $MYSQL_SRC/man/msql2mysql.1.gz
%format all
%format rpm
f 644 root root $MAN_DST/man1/my_print_defaults.1.gz $MYSQL_SRC/man/my_print_defaults.1.gz
f 644 root root $MAN_DST/man1/myisam_ftdump.1.gz     $MYSQL_SRC/man/myisam_ftdump.1.gz
%format all
f 644 root root $MAN_DST/man1/myisamchk.1.gz         $MYSQL_SRC/man/myisamchk.1.gz
f 644 root root $MAN_DST/man1/myisamlog.1.gz         $MYSQL_SRC/man/myisamlog.1.gz
f 644 root root $MAN_DST/man1/myisampack.1.gz        $MYSQL_SRC/man/myisampack.1.gz
%format rpm
f 644 root root $MAN_DST/man1/mysql.server.1.gz      $MYSQL_SRC/man/mysql.server.1.gz
%format all
f 644 root root $MAN_DST/man1/mysql_convert_table_format.1.gz $MYSQL_SRC/man/mysql_convert_table_format.1.gz
%format rpm
f 644 root root $MAN_DST/man1/mysql_fix_extensions.1.gz $MYSQL_SRC/man/mysql_fix_extensions.1.gz
%format all
f 644 root root $MAN_DST/man1/mysql_fix_privilege_tables.1.gz $MYSQL_SRC/man/mysql_fix_privilege_tables.1.gz
f 644 root root $MAN_DST/man1/mysql_install_db.1.gz  $MYSQL_SRC/man/mysql_install_db.1.gz
f 644 root root $MAN_DST/man1/mysql_secure_installation.1.gz $MYSQL_SRC/man/mysql_secure_installation.1.gz
f 644 root root $MAN_DST/man1/mysql_setpermission.1.gz $MYSQL_SRC/man/mysql_setpermission.1.gz
f 644 root root $MAN_DST/man1/mysql_tzinfo_to_sql.1.gz $MYSQL_SRC/man/mysql_tzinfo_to_sql.1.gz
f 644 root root $MAN_DST/man1/mysql_upgrade.1.gz     $MYSQL_SRC/man/mysql_upgrade.1.gz
f 644 root root $MAN_DST/man1/mysql_zap.1.gz         $MYSQL_SRC/man/mysql_zap.1.gz
%format deb
f 644 root root $MAN_DST/man1/mysqlbinlog.1.gz       $MYSQL_SRC/man/mysqlbinlog.1.gz
%format rpm
f 644 root root $MAN_DST/man1/mysqlbug.1.gz          $MYSQL_SRC/man/mysqlbug.1.gz
%format all
f 644 root root $MAN_DST/man1/mysqld_multi.1.gz      $MYSQL_SRC/man/mysqld_multi.1.gz
f 644 root root $MAN_DST/man1/mysqld_safe.1.gz       $MYSQL_SRC/man/mysqld_safe.1.gz
%format rpm
f 644 root root $MAN_DST/man1/mysqldumpslow.1.gz     $MYSQL_SRC/man/mysqldumpslow.1.gz
%format all
f 644 root root $MAN_DST/man1/mysqlhotcopy.1.gz      $MYSQL_SRC/man/mysqlhotcopy.1.gz
%format rpm
f 644 root root $MAN_DST/man1/mysqlman.1.gz          $MYSQL_SRC/man/mysqlman.1.gz
%format all
f 644 root root $MAN_DST/man1/mysqltest.1.gz         $MYSQL_SRC/man/mysqltest.1.gz
%format deb
l 000 root root $MAN_DST/man1/mysqltest_embedded.1.gz mysqltest.1.gz
%format rpm
f 644 root root $MAN_DST/man1/perror.1.gz            $MYSQL_SRC/man/perror.1.gz
%format all
f 644 root root $MAN_DST/man1/replace.1.gz           $MYSQL_SRC/man/replace.1.gz
f 644 root root $MAN_DST/man1/resolve_stack_dump.1.gz $MYSQL_SRC/man/resolve_stack_dump.1.gz
f 644 root root $MAN_DST/man1/resolveip.1.gz         $MYSQL_SRC/man/resolveip.1.gz

%format deb
d 755 root root $SHAR_DST/mysql-test -
l 000 root root $SHAR_DST/mysql-test/mtr            mysql-test-run.pl
l 000 root root $SHAR_DST/mysql-test/mysql-test-run mysql-test-run.pl
%format rpm
d 755 root root $SHAR_DST -
f 644 root root $SHAR_DST/ChangeLog            $MYSQL_SRC/ChangeLog
f 755 root root $SHAR_DST/binary-configure     $MYSQL_SRC/support-files/binary-configure
%format all
f 644 root root $SHAR_DST                      $MYSQL_SRC/support-files/config.*.ini
f 644 root root $SHAR_DST/errmsg.txt           $MYSQL_SRC/sql/share/errmsg.txt
f 644 root root $SHAR_DST                      $MYSQL_SRC/scripts/*.sql
%format rpm
f 755 root root $SHAR_DST/mi_test_all          $MYSQL_SRC/storage/myisam/mi_test_all
f 755 root root $SHAR_DST/mi_test_all.res      $MYSQL_SRC/storage/myisam/mi_test_all.res
f 644 root root $SHAR_DST                      $MYSQL_SRC/support-files/my-*.cnf
f 644 root root $SHAR_DST/mysql-log-rotate     $MYSQL_SRC/support-files/mysql-log-rotate
f 755 root root $SHAR_DST/mysql.server         $MYSQL_SRC/support-files/mysql.server
%format all
f 644 root root $SHAR_DST/mysqld_multi.server  $MYSQL_SRC/support-files/mysqld_multi.server
f 644 root root $SHAR_DST/innodb-config-2-node.ini $MYSQL_SRC/support-files/ndb-config-2-node.ini

#server RPM does not have anything in /var
%format deb
#d 755 mysql root /var/run/mysqld -
#d 755 mysql adm  /var/log/mysql  -
d 755 root root /var/lib/mysql-upgrade -
%format all

############################
#   mysql-server-core-5.1  #
############################

d 755 root root $SBIN_DST -
f 755 root root $SBIN_DST/mysqld               $MYSQL_SRC/sql/mysqld
%format rpm
f 755 root root $SBIN_DST/mysqlmanager          $MYSQL_SRC/server-tools/instance-manager/mysqlmanager
%format all

d 755 root root $SHAR_DST/charsets -
f 644 root root $SHAR_DST/charsets             $MYSQL_SRC/sql/share/charsets/*
$lang00=czech
d 755 root root $SHAR_DST/${lang00} -
f 644 root root $SHAR_DST/${lang00}            $MYSQL_SRC/sql/share/${lang00}/*
$lang01=danish
d 755 root root $SHAR_DST/${lang01} -
f 644 root root $SHAR_DST/${lang01}            $MYSQL_SRC/sql/share/${lang01}/*
$lang02=dutch
d 755 root root $SHAR_DST/${lang02} -
f 644 root root $SHAR_DST/${lang02}            $MYSQL_SRC/sql/share/${lang02}/*
$lang03=english
d 755 root root $SHAR_DST/${lang03} -
f 644 root root $SHAR_DST/${lang03}            $MYSQL_SRC/sql/share/${lang03}/*
$lang04=estonian
d 755 root root $SHAR_DST/${lang04} -
f 644 root root $SHAR_DST/${lang04}            $MYSQL_SRC/sql/share/${lang04}/*
$lang05=french
d 755 root root $SHAR_DST/${lang05} -
f 644 root root $SHAR_DST/${lang05}            $MYSQL_SRC/sql/share/${lang05}/*
$lang06=german
d 755 root root $SHAR_DST/${lang06} -
f 644 root root $SHAR_DST/${lang06}            $MYSQL_SRC/sql/share/${lang06}/*
$lang07=greek
d 755 root root $SHAR_DST/${lang07} -
f 644 root root $SHAR_DST/${lang07}            $MYSQL_SRC/sql/share/${lang07}/*
$lang08=hungarian
d 755 root root $SHAR_DST/${lang08} -
f 644 root root $SHAR_DST/${lang08}            $MYSQL_SRC/sql/share/${lang08}/*
$lang09=italian
d 755 root root $SHAR_DST/${lang09} -
f 644 root root $SHAR_DST/${lang09}            $MYSQL_SRC/sql/share/${lang09}/*
$lang10=japanese
d 755 root root $SHAR_DST/${lang10} -
f 644 root root $SHAR_DST/${lang10}            $MYSQL_SRC/sql/share/${lang10}/*
$lang11=korean
d 755 root root $SHAR_DST/${lang11} -
f 644 root root $SHAR_DST/${lang11}            $MYSQL_SRC/sql/share/${lang11}/*
$lang12=norwegian
d 755 root root $SHAR_DST/${lang12} -
f 644 root root $SHAR_DST/${lang12}            $MYSQL_SRC/sql/share/${lang12}/*
$lang13=norwegian-ny
d 755 root root $SHAR_DST/${lang13} -
f 644 root root $SHAR_DST/${lang13}            $MYSQL_SRC/sql/share/${lang13}/*
$lang14=polish
d 755 root root $SHAR_DST/${lang14} -
f 644 root root $SHAR_DST/${lang14}            $MYSQL_SRC/sql/share/${lang14}/*
$lang15=portuguese
d 755 root root $SHAR_DST/${lang15} -
f 644 root root $SHAR_DST/${lang15}            $MYSQL_SRC/sql/share/${lang15}/*
$lang16=romanian
d 755 root root $SHAR_DST/${lang16} -
f 644 root root $SHAR_DST/${lang16}            $MYSQL_SRC/sql/share/${lang16}/*
$lang17=russian
d 755 root root $SHAR_DST/${lang17} -
f 644 root root $SHAR_DST/${lang17}            $MYSQL_SRC/sql/share/${lang17}/*
$lang18=serbian
d 755 root root $SHAR_DST/${lang18} -
f 644 root root $SHAR_DST/${lang18}            $MYSQL_SRC/sql/share/${lang18}/*
$lang19=slovak
d 755 root root $SHAR_DST/${lang19} -
f 644 root root $SHAR_DST/${lang19}            $MYSQL_SRC/sql/share/${lang19}/*
$lang20=spanish
d 755 root root $SHAR_DST/${lang20} -
f 644 root root $SHAR_DST/${lang20}            $MYSQL_SRC/sql/share/${lang20}/*
$lang21=swedish
d 755 root root $SHAR_DST/${lang21} -
f 644 root root $SHAR_DST/${lang21}            $MYSQL_SRC/sql/share/${lang21}/*
$lang22=ukrainian
d 755 root root $SHAR_DST/${lang22} -
f 644 root root $SHAR_DST/${lang22}            $MYSQL_SRC/sql/share/${lang22}/*

d 755 root root $MAN_DST/man8 -
f 644 root root $MAN_DST/man8/mysqld.8.gz       $MYSQL_SRC/man/mysqld.8.gz
%format rpm
f 644 root root $MAN_DST/man8/mysqlmanager.8.gz $MYSQL_SRC/man/mysqlmanager.8.gz
%format all

##########################
#  wsrep-specific files  #
##########################

# should be created in format-dependent lists: $CONF_DST/conf.d
%format deb
c 640 mysql mysql $CONF_DST/conf.d/wsrep.cnf    $MYSQL_SRC/support-files/wsrep.cnf
%format rpm
c 640 root root $CONF_DST/conf.d/wsrep.cnf    $MYSQL_SRC/support-files/wsrep.cnf
%format all
<<<<<<< HEAD
=======
f 644 root root $DOCS_DST/README-wsrep        ${GALERA_SRC}/scripts/mysql/README-wsrep
>>>>>>> a1cdbc98
f 755 root root $BINS_DST/wsrep_sst_mysqldump $MYSQL_SRC/scripts/wsrep_sst_mysqldump
f 755 root root $BINS_DST/wsrep_sst_rsync     $MYSQL_SRC/scripts/wsrep_sst_rsync
l 755 root root $BINS_DST/wsrep_sst_rsync_wan wsrep_sst_rsync

#<|MERGE_RESOLUTION|>--- conflicted
+++ resolved
@@ -266,10 +266,7 @@
 %format rpm
 c 640 root root $CONF_DST/conf.d/wsrep.cnf    $MYSQL_SRC/support-files/wsrep.cnf
 %format all
-<<<<<<< HEAD
-=======
 f 644 root root $DOCS_DST/README-wsrep        ${GALERA_SRC}/scripts/mysql/README-wsrep
->>>>>>> a1cdbc98
 f 755 root root $BINS_DST/wsrep_sst_mysqldump $MYSQL_SRC/scripts/wsrep_sst_mysqldump
 f 755 root root $BINS_DST/wsrep_sst_rsync     $MYSQL_SRC/scripts/wsrep_sst_rsync
 l 755 root root $BINS_DST/wsrep_sst_rsync_wan wsrep_sst_rsync
